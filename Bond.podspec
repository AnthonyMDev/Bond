Pod::Spec.new do |s|

  s.name         = "Bond"
<<<<<<< HEAD
  s.version      = "6.0.0-alpha.1"
=======
  s.version      = "5.4.0"
>>>>>>> 6388e43e
  s.summary      = "A Swift binding framework"

  s.description  = <<-DESC
                   Bond is a Swift reactive binding framework that takes binding concept to a whole new level.
                   It's simple, powerful, type-safe and multi-paradigm - just like Swift.

                   Bond is also a framework that bridges the gap between the reactive and imperative paradigms.
                   You can use it as a standalone framework to simplify your state changes with bindings and reactive data sources,
                   but you can also use it with ReactiveKit to complement your reactive data flows with bindings and
                   reactive delegates and data sources.
                   DESC

  s.homepage     = "https://github.com/SwiftBond/Bond"
  s.license      = { :type => "MIT", :file => "LICENSE" }
  s.author             = { "Srdan Rasic" => "srdan.rasic@gmail.com" }
  s.social_media_url   = "http://twitter.com/srdanrasic"
  s.ios.deployment_target = "8.0"
  s.osx.deployment_target = "10.10"
  s.tvos.deployment_target = '9.0'
<<<<<<< HEAD
  s.source       = { :git => "https://github.com/SwiftBond/Bond.git", :tag => "6.0.0-alpha.1" }
=======
  s.source       = { :git => "https://github.com/SwiftBond/Bond.git", :tag => "v5.4.0" }
>>>>>>> 6388e43e
  s.source_files  = 'Sources/**/*.swift', 'Bond/*.{h,m,swift}'
  s.ios.exclude_files = "Sources/AppKit"
  s.tvos.exclude_files = "Sources/AppKit"
  s.osx.exclude_files = "Sources/UIKit"
  s.requires_arc = true

  s.dependency 'ReactiveKit', '~> 3.1.2'
  s.dependency 'Diff', '~> 0.4'

end<|MERGE_RESOLUTION|>--- conflicted
+++ resolved
@@ -1,11 +1,7 @@
 Pod::Spec.new do |s|
 
   s.name         = "Bond"
-<<<<<<< HEAD
   s.version      = "6.0.0-alpha.1"
-=======
-  s.version      = "5.4.0"
->>>>>>> 6388e43e
   s.summary      = "A Swift binding framework"
 
   s.description  = <<-DESC
@@ -25,11 +21,7 @@
   s.ios.deployment_target = "8.0"
   s.osx.deployment_target = "10.10"
   s.tvos.deployment_target = '9.0'
-<<<<<<< HEAD
   s.source       = { :git => "https://github.com/SwiftBond/Bond.git", :tag => "6.0.0-alpha.1" }
-=======
-  s.source       = { :git => "https://github.com/SwiftBond/Bond.git", :tag => "v5.4.0" }
->>>>>>> 6388e43e
   s.source_files  = 'Sources/**/*.swift', 'Bond/*.{h,m,swift}'
   s.ios.exclude_files = "Sources/AppKit"
   s.tvos.exclude_files = "Sources/AppKit"
