// !$*UTF8*$!
{
	archiveVersion = 1;
	classes = {
	};
	objectVersion = 46;
	objects = {

/* Begin PBXBuildFile section */
		070FE2741F0138180031B7BD /* NSLayoutConstraint.swift in Sources */ = {isa = PBXBuildFile; fileRef = 90C04D2A1E8F0B1D000077C8 /* NSLayoutConstraint.swift */; };
		070FE2781F0138190031B7BD /* NSLayoutConstraint.swift in Sources */ = {isa = PBXBuildFile; fileRef = 90C04D2A1E8F0B1D000077C8 /* NSLayoutConstraint.swift */; };
		16210A461D3EC474004AEDF3 /* Bond.framework in Frameworks */ = {isa = PBXBuildFile; fileRef = 16210A3C1D3EC474004AEDF3 /* Bond.framework */; };
		165217961D70593E00C9FAEE /* ReactiveKit.framework in Frameworks */ = {isa = PBXBuildFile; fileRef = 1652178B1D70591E00C9FAEE /* ReactiveKit.framework */; };
		165217991D70594D00C9FAEE /* ReactiveKit.framework in Frameworks */ = {isa = PBXBuildFile; fileRef = 165217911D70591E00C9FAEE /* ReactiveKit.framework */; };
		1652179C1D70595600C9FAEE /* ReactiveKit.framework in Frameworks */ = {isa = PBXBuildFile; fileRef = 1652178D1D70591E00C9FAEE /* ReactiveKit.framework */; };
		16887E2E1D7444C900EDA099 /* ReactiveKit.framework in Frameworks */ = {isa = PBXBuildFile; fileRef = 1652178B1D70591E00C9FAEE /* ReactiveKit.framework */; };
		16887E3A1D744ABB00EDA099 /* AppDelegate.swift in Sources */ = {isa = PBXBuildFile; fileRef = 16887E391D744ABB00EDA099 /* AppDelegate.swift */; };
		16887E441D744ABB00EDA099 /* LaunchScreen.storyboard in Resources */ = {isa = PBXBuildFile; fileRef = 16887E421D744ABB00EDA099 /* LaunchScreen.storyboard */; };
		75CA9E9220678E600011E5BB /* UISearchBar.swift in Sources */ = {isa = PBXBuildFile; fileRef = 75CA9E9120678E600011E5BB /* UISearchBar.swift */; };
		901E85A1214A125A00F03A80 /* NSGestureRecognizer.swift in Sources */ = {isa = PBXBuildFile; fileRef = 901E85A0214A125A00F03A80 /* NSGestureRecognizer.swift */; };
		9025DCAB1F981693007B7689 /* Property.swift in Sources */ = {isa = PBXBuildFile; fileRef = EC0220091F8BE898002F8380 /* Property.swift */; };
		9025DCB01F981694007B7689 /* Property.swift in Sources */ = {isa = PBXBuildFile; fileRef = EC0220091F8BE898002F8380 /* Property.swift */; };
		9025DCB11F9816A7007B7689 /* UIAccessibilityIdentification.swift in Sources */ = {isa = PBXBuildFile; fileRef = EC86E9AE1E9145CC008563B2 /* UIAccessibilityIdentification.swift */; };
		904B87B91F6FFCE700FE0A24 /* Differ.framework in Frameworks */ = {isa = PBXBuildFile; fileRef = 904B87B11F6FFCD300FE0A24 /* Differ.framework */; };
		904B87BC1F6FFCEB00FE0A24 /* Differ.framework in Frameworks */ = {isa = PBXBuildFile; fileRef = 904B87B11F6FFCD300FE0A24 /* Differ.framework */; };
		904B87BD1F6FFCEE00FE0A24 /* Differ.framework in Frameworks */ = {isa = PBXBuildFile; fileRef = 904B87B11F6FFCD300FE0A24 /* Differ.framework */; };
		904B87D11F6FFDEE00FE0A24 /* Differ.framework in Frameworks */ = {isa = PBXBuildFile; fileRef = 904B87B11F6FFCD300FE0A24 /* Differ.framework */; };
		904B87D51F6FFE0300FE0A24 /* Bond.framework in Frameworks */ = {isa = PBXBuildFile; fileRef = 16210A3C1D3EC474004AEDF3 /* Bond.framework */; };
		904B87D61F6FFE0300FE0A24 /* ReactiveKit.framework in Frameworks */ = {isa = PBXBuildFile; fileRef = 1652178B1D70591E00C9FAEE /* ReactiveKit.framework */; };
		90A443061E9055D100D611FE /* NSAppearanceCustomization.swift in Sources */ = {isa = PBXBuildFile; fileRef = 90C04D251E8F0B1D000077C8 /* NSAppearanceCustomization.swift */; };
		90A443071E9055D100D611FE /* NSButton.swift in Sources */ = {isa = PBXBuildFile; fileRef = 90C04D261E8F0B1D000077C8 /* NSButton.swift */; };
		90A443081E9055D100D611FE /* NSColorWell.swift in Sources */ = {isa = PBXBuildFile; fileRef = 90C04D271E8F0B1D000077C8 /* NSColorWell.swift */; };
		90A443091E9055D100D611FE /* NSControl.swift in Sources */ = {isa = PBXBuildFile; fileRef = 90C04D281E8F0B1D000077C8 /* NSControl.swift */; };
		90A4430A1E9055D100D611FE /* NSImageView.swift in Sources */ = {isa = PBXBuildFile; fileRef = 90C04D291E8F0B1D000077C8 /* NSImageView.swift */; };
		90A4430B1E9055D100D611FE /* NSMenuItem.swift in Sources */ = {isa = PBXBuildFile; fileRef = 90C04D2B1E8F0B1D000077C8 /* NSMenuItem.swift */; };
		90A4430C1E9055D100D611FE /* NSPopUpButton.swift in Sources */ = {isa = PBXBuildFile; fileRef = 90C04D2E1E8F0B1D000077C8 /* NSPopUpButton.swift */; };
		90A4430D1E9055D100D611FE /* NSProgressIndicator.swift in Sources */ = {isa = PBXBuildFile; fileRef = 90C04D2F1E8F0B1D000077C8 /* NSProgressIndicator.swift */; };
		90A4430E1E9055D100D611FE /* NSSegmentedControl.swift in Sources */ = {isa = PBXBuildFile; fileRef = 90C04D301E8F0B1D000077C8 /* NSSegmentedControl.swift */; };
		90A4430F1E9055D100D611FE /* NSSlider.swift in Sources */ = {isa = PBXBuildFile; fileRef = 90C04D311E8F0B1D000077C8 /* NSSlider.swift */; };
		90A443101E9055D100D611FE /* NSStatusBarButton.swift in Sources */ = {isa = PBXBuildFile; fileRef = 90C04D321E8F0B1D000077C8 /* NSStatusBarButton.swift */; };
		90A443111E9055D100D611FE /* NSTableView.swift in Sources */ = {isa = PBXBuildFile; fileRef = 90C04D331E8F0B1D000077C8 /* NSTableView.swift */; };
		90A443121E9055D100D611FE /* NSTextField.swift in Sources */ = {isa = PBXBuildFile; fileRef = 90C04D341E8F0B1D000077C8 /* NSTextField.swift */; };
		90A443131E9055D200D611FE /* NSTextView.swift in Sources */ = {isa = PBXBuildFile; fileRef = 90C04D351E8F0B1D000077C8 /* NSTextView.swift */; };
		90A443141E9055D200D611FE /* NSView.swift in Sources */ = {isa = PBXBuildFile; fileRef = 90C04D361E8F0B1D000077C8 /* NSView.swift */; };
		90A443151E9055D200D611FE /* NSAppearanceCustomization.swift in Sources */ = {isa = PBXBuildFile; fileRef = 90C04D251E8F0B1D000077C8 /* NSAppearanceCustomization.swift */; };
		90A443161E9055D200D611FE /* NSButton.swift in Sources */ = {isa = PBXBuildFile; fileRef = 90C04D261E8F0B1D000077C8 /* NSButton.swift */; };
		90A443171E9055D200D611FE /* NSColorWell.swift in Sources */ = {isa = PBXBuildFile; fileRef = 90C04D271E8F0B1D000077C8 /* NSColorWell.swift */; };
		90A443181E9055D200D611FE /* NSControl.swift in Sources */ = {isa = PBXBuildFile; fileRef = 90C04D281E8F0B1D000077C8 /* NSControl.swift */; };
		90A443191E9055D200D611FE /* NSImageView.swift in Sources */ = {isa = PBXBuildFile; fileRef = 90C04D291E8F0B1D000077C8 /* NSImageView.swift */; };
		90A4431A1E9055D200D611FE /* NSMenuItem.swift in Sources */ = {isa = PBXBuildFile; fileRef = 90C04D2B1E8F0B1D000077C8 /* NSMenuItem.swift */; };
		90A4431B1E9055D200D611FE /* NSPopUpButton.swift in Sources */ = {isa = PBXBuildFile; fileRef = 90C04D2E1E8F0B1D000077C8 /* NSPopUpButton.swift */; };
		90A4431C1E9055D200D611FE /* NSProgressIndicator.swift in Sources */ = {isa = PBXBuildFile; fileRef = 90C04D2F1E8F0B1D000077C8 /* NSProgressIndicator.swift */; };
		90A4431D1E9055D200D611FE /* NSSegmentedControl.swift in Sources */ = {isa = PBXBuildFile; fileRef = 90C04D301E8F0B1D000077C8 /* NSSegmentedControl.swift */; };
		90A4431E1E9055D200D611FE /* NSSlider.swift in Sources */ = {isa = PBXBuildFile; fileRef = 90C04D311E8F0B1D000077C8 /* NSSlider.swift */; };
		90A4431F1E9055D200D611FE /* NSStatusBarButton.swift in Sources */ = {isa = PBXBuildFile; fileRef = 90C04D321E8F0B1D000077C8 /* NSStatusBarButton.swift */; };
		90A443201E9055D200D611FE /* NSTableView.swift in Sources */ = {isa = PBXBuildFile; fileRef = 90C04D331E8F0B1D000077C8 /* NSTableView.swift */; };
		90A443211E9055D200D611FE /* NSTextField.swift in Sources */ = {isa = PBXBuildFile; fileRef = 90C04D341E8F0B1D000077C8 /* NSTextField.swift */; };
		90A443221E9055D200D611FE /* NSTextView.swift in Sources */ = {isa = PBXBuildFile; fileRef = 90C04D351E8F0B1D000077C8 /* NSTextView.swift */; };
		90A443231E9055D200D611FE /* NSView.swift in Sources */ = {isa = PBXBuildFile; fileRef = 90C04D361E8F0B1D000077C8 /* NSView.swift */; };
		90A443241E9055D800D611FE /* UIActivityIndicatorView.swift in Sources */ = {isa = PBXBuildFile; fileRef = 90C04D3F1E8F0B1D000077C8 /* UIActivityIndicatorView.swift */; };
		90A443251E9055D800D611FE /* UIApplication.swift in Sources */ = {isa = PBXBuildFile; fileRef = 90C04D401E8F0B1D000077C8 /* UIApplication.swift */; };
		90A443261E9055D800D611FE /* UIBarButtonItem.swift in Sources */ = {isa = PBXBuildFile; fileRef = 90C04D411E8F0B1D000077C8 /* UIBarButtonItem.swift */; };
		90A443271E9055D800D611FE /* UIBarItem.swift in Sources */ = {isa = PBXBuildFile; fileRef = 90C04D421E8F0B1D000077C8 /* UIBarItem.swift */; };
		90A443281E9055D800D611FE /* UIButton.swift in Sources */ = {isa = PBXBuildFile; fileRef = 90C04D431E8F0B1D000077C8 /* UIButton.swift */; };
		90A4432A1E9055D800D611FE /* UIControl.swift in Sources */ = {isa = PBXBuildFile; fileRef = 90C04D451E8F0B1D000077C8 /* UIControl.swift */; };
		90A4432B1E9055D800D611FE /* UIDatePicker.swift in Sources */ = {isa = PBXBuildFile; fileRef = 90C04D461E8F0B1D000077C8 /* UIDatePicker.swift */; };
		90A4432C1E9055D800D611FE /* UIGestureRecognizer.swift in Sources */ = {isa = PBXBuildFile; fileRef = 90C04D471E8F0B1D000077C8 /* UIGestureRecognizer.swift */; };
		90A4432D1E9055D800D611FE /* UIImageView.swift in Sources */ = {isa = PBXBuildFile; fileRef = 90C04D481E8F0B1D000077C8 /* UIImageView.swift */; };
		90A4432E1E9055D800D611FE /* UILabel.swift in Sources */ = {isa = PBXBuildFile; fileRef = 90C04D491E8F0B1D000077C8 /* UILabel.swift */; };
		90A4432F1E9055D800D611FE /* UINavigationBar.swift in Sources */ = {isa = PBXBuildFile; fileRef = 90C04D4A1E8F0B1D000077C8 /* UINavigationBar.swift */; };
		90A443301E9055D800D611FE /* UINavigationItem.swift in Sources */ = {isa = PBXBuildFile; fileRef = 90C04D4B1E8F0B1D000077C8 /* UINavigationItem.swift */; };
		90A443311E9055D800D611FE /* UIProgressView.swift in Sources */ = {isa = PBXBuildFile; fileRef = 90C04D4C1E8F0B1D000077C8 /* UIProgressView.swift */; };
		90A443321E9055D800D611FE /* UIRefreshControl.swift in Sources */ = {isa = PBXBuildFile; fileRef = 90C04D4D1E8F0B1D000077C8 /* UIRefreshControl.swift */; };
		90A443331E9055D800D611FE /* UISegmentedControl.swift in Sources */ = {isa = PBXBuildFile; fileRef = 90C04D4E1E8F0B1D000077C8 /* UISegmentedControl.swift */; };
		90A443341E9055D800D611FE /* UISlider.swift in Sources */ = {isa = PBXBuildFile; fileRef = 90C04D4F1E8F0B1D000077C8 /* UISlider.swift */; };
		90A443351E9055D800D611FE /* UIStepper.swift in Sources */ = {isa = PBXBuildFile; fileRef = 90C04D501E8F0B1D000077C8 /* UIStepper.swift */; };
		90A443361E9055D800D611FE /* UISwitch.swift in Sources */ = {isa = PBXBuildFile; fileRef = 90C04D511E8F0B1D000077C8 /* UISwitch.swift */; };
		90A443371E9055D800D611FE /* UITableView.swift in Sources */ = {isa = PBXBuildFile; fileRef = 90C04D521E8F0B1D000077C8 /* UITableView.swift */; };
		90A443381E9055D800D611FE /* UITextField.swift in Sources */ = {isa = PBXBuildFile; fileRef = 90C04D531E8F0B1D000077C8 /* UITextField.swift */; };
		90A443391E9055D800D611FE /* UITextView.swift in Sources */ = {isa = PBXBuildFile; fileRef = 90C04D541E8F0B1D000077C8 /* UITextView.swift */; };
		90A4433A1E9055D800D611FE /* UIView.swift in Sources */ = {isa = PBXBuildFile; fileRef = 90C04D551E8F0B1D000077C8 /* UIView.swift */; };
		90A4437A1E91390000D611FE /* BNDProtocolProxyBase.m in Sources */ = {isa = PBXBuildFile; fileRef = 90C04D161E8F0B12000077C8 /* BNDProtocolProxyBase.m */; };
		90A4437D1E91391B00D611FE /* BNDProtocolProxyBase.m in Sources */ = {isa = PBXBuildFile; fileRef = 90C04D161E8F0B12000077C8 /* BNDProtocolProxyBase.m */; };
		90A4437E1E91391D00D611FE /* BNDProtocolProxyBase.m in Sources */ = {isa = PBXBuildFile; fileRef = 90C04D161E8F0B12000077C8 /* BNDProtocolProxyBase.m */; };
		90C04D081E8F0AD4000077C8 /* Bond.h in Headers */ = {isa = PBXBuildFile; fileRef = 90C04D031E8F0A97000077C8 /* Bond.h */; settings = {ATTRIBUTES = (Public, ); }; };
		90C04D091E8F0AD5000077C8 /* Bond.h in Headers */ = {isa = PBXBuildFile; fileRef = 90C04D031E8F0A97000077C8 /* Bond.h */; settings = {ATTRIBUTES = (Public, ); }; };
		90C04D0A1E8F0AD5000077C8 /* Bond.h in Headers */ = {isa = PBXBuildFile; fileRef = 90C04D031E8F0A97000077C8 /* Bond.h */; settings = {ATTRIBUTES = (Public, ); }; };
		90C04D5A1E8F0B88000077C8 /* Bond.swift in Sources */ = {isa = PBXBuildFile; fileRef = 90C04D201E8F0B1D000077C8 /* Bond.swift */; };
		90C04D5B1E8F0B88000077C8 /* SectionedDataSourceProtocol.swift in Sources */ = {isa = PBXBuildFile; fileRef = 90C04D221E8F0B1D000077C8 /* SectionedDataSourceProtocol.swift */; };
		90C04D5C1E8F0B88000077C8 /* DynamicSubject.swift in Sources */ = {isa = PBXBuildFile; fileRef = 90C04D231E8F0B1D000077C8 /* DynamicSubject.swift */; };
		90C04D5D1E8F0B88000077C8 /* Observable.swift in Sources */ = {isa = PBXBuildFile; fileRef = 90C04D371E8F0B1D000077C8 /* Observable.swift */; };
		90C04D5E1E8F0B88000077C8 /* ProtocolProxy.swift in Sources */ = {isa = PBXBuildFile; fileRef = 90C04D3C1E8F0B1D000077C8 /* ProtocolProxy.swift */; };
		90C04D601E8F0B88000077C8 /* CALayer.swift in Sources */ = {isa = PBXBuildFile; fileRef = 90C04D211E8F0B1D000077C8 /* CALayer.swift */; };
		90C04D611E8F0B88000077C8 /* NotificationCenter.swift in Sources */ = {isa = PBXBuildFile; fileRef = 90C04D241E8F0B1D000077C8 /* NotificationCenter.swift */; };
		90C04D621E8F0B88000077C8 /* NSObject+KVO.swift in Sources */ = {isa = PBXBuildFile; fileRef = 90C04D2C1E8F0B1D000077C8 /* NSObject+KVO.swift */; };
		90C04D631E8F0B88000077C8 /* NSObject.swift in Sources */ = {isa = PBXBuildFile; fileRef = 90C04D2D1E8F0B1D000077C8 /* NSObject.swift */; };
		90C04D641E8F0B88000077C8 /* SignalProtocol.swift in Sources */ = {isa = PBXBuildFile; fileRef = 90C04D3E1E8F0B1D000077C8 /* SignalProtocol.swift */; };
		90C04D651E8F0B89000077C8 /* Bond.swift in Sources */ = {isa = PBXBuildFile; fileRef = 90C04D201E8F0B1D000077C8 /* Bond.swift */; };
		90C04D661E8F0B89000077C8 /* SectionedDataSourceProtocol.swift in Sources */ = {isa = PBXBuildFile; fileRef = 90C04D221E8F0B1D000077C8 /* SectionedDataSourceProtocol.swift */; };
		90C04D671E8F0B89000077C8 /* DynamicSubject.swift in Sources */ = {isa = PBXBuildFile; fileRef = 90C04D231E8F0B1D000077C8 /* DynamicSubject.swift */; };
		90C04D681E8F0B89000077C8 /* Observable.swift in Sources */ = {isa = PBXBuildFile; fileRef = 90C04D371E8F0B1D000077C8 /* Observable.swift */; };
		90C04D691E8F0B89000077C8 /* ProtocolProxy.swift in Sources */ = {isa = PBXBuildFile; fileRef = 90C04D3C1E8F0B1D000077C8 /* ProtocolProxy.swift */; };
		90C04D6B1E8F0B89000077C8 /* CALayer.swift in Sources */ = {isa = PBXBuildFile; fileRef = 90C04D211E8F0B1D000077C8 /* CALayer.swift */; };
		90C04D6C1E8F0B89000077C8 /* NotificationCenter.swift in Sources */ = {isa = PBXBuildFile; fileRef = 90C04D241E8F0B1D000077C8 /* NotificationCenter.swift */; };
		90C04D6D1E8F0B89000077C8 /* NSObject+KVO.swift in Sources */ = {isa = PBXBuildFile; fileRef = 90C04D2C1E8F0B1D000077C8 /* NSObject+KVO.swift */; };
		90C04D6E1E8F0B89000077C8 /* NSObject.swift in Sources */ = {isa = PBXBuildFile; fileRef = 90C04D2D1E8F0B1D000077C8 /* NSObject.swift */; };
		90C04D6F1E8F0B89000077C8 /* SignalProtocol.swift in Sources */ = {isa = PBXBuildFile; fileRef = 90C04D3E1E8F0B1D000077C8 /* SignalProtocol.swift */; };
		90C04D701E8F0B89000077C8 /* Bond.swift in Sources */ = {isa = PBXBuildFile; fileRef = 90C04D201E8F0B1D000077C8 /* Bond.swift */; };
		90C04D711E8F0B89000077C8 /* SectionedDataSourceProtocol.swift in Sources */ = {isa = PBXBuildFile; fileRef = 90C04D221E8F0B1D000077C8 /* SectionedDataSourceProtocol.swift */; };
		90C04D721E8F0B89000077C8 /* DynamicSubject.swift in Sources */ = {isa = PBXBuildFile; fileRef = 90C04D231E8F0B1D000077C8 /* DynamicSubject.swift */; };
		90C04D731E8F0B89000077C8 /* Observable.swift in Sources */ = {isa = PBXBuildFile; fileRef = 90C04D371E8F0B1D000077C8 /* Observable.swift */; };
		90C04D741E8F0B89000077C8 /* ProtocolProxy.swift in Sources */ = {isa = PBXBuildFile; fileRef = 90C04D3C1E8F0B1D000077C8 /* ProtocolProxy.swift */; };
		90C04D761E8F0B89000077C8 /* CALayer.swift in Sources */ = {isa = PBXBuildFile; fileRef = 90C04D211E8F0B1D000077C8 /* CALayer.swift */; };
		90C04D771E8F0B89000077C8 /* NotificationCenter.swift in Sources */ = {isa = PBXBuildFile; fileRef = 90C04D241E8F0B1D000077C8 /* NotificationCenter.swift */; };
		90C04D781E8F0B89000077C8 /* NSObject+KVO.swift in Sources */ = {isa = PBXBuildFile; fileRef = 90C04D2C1E8F0B1D000077C8 /* NSObject+KVO.swift */; };
		90C04D791E8F0B89000077C8 /* NSObject.swift in Sources */ = {isa = PBXBuildFile; fileRef = 90C04D2D1E8F0B1D000077C8 /* NSObject.swift */; };
		90C04D7A1E8F0B89000077C8 /* SignalProtocol.swift in Sources */ = {isa = PBXBuildFile; fileRef = 90C04D3E1E8F0B1D000077C8 /* SignalProtocol.swift */; };
		90C04D7B1E8F0B8D000077C8 /* NSAppearanceCustomization.swift in Sources */ = {isa = PBXBuildFile; fileRef = 90C04D251E8F0B1D000077C8 /* NSAppearanceCustomization.swift */; };
		90C04D7C1E8F0B8D000077C8 /* NSButton.swift in Sources */ = {isa = PBXBuildFile; fileRef = 90C04D261E8F0B1D000077C8 /* NSButton.swift */; };
		90C04D7D1E8F0B8D000077C8 /* NSColorWell.swift in Sources */ = {isa = PBXBuildFile; fileRef = 90C04D271E8F0B1D000077C8 /* NSColorWell.swift */; };
		90C04D7E1E8F0B8D000077C8 /* NSControl.swift in Sources */ = {isa = PBXBuildFile; fileRef = 90C04D281E8F0B1D000077C8 /* NSControl.swift */; };
		90C04D7F1E8F0B8D000077C8 /* NSImageView.swift in Sources */ = {isa = PBXBuildFile; fileRef = 90C04D291E8F0B1D000077C8 /* NSImageView.swift */; };
		90C04D801E8F0B8D000077C8 /* NSLayoutConstraint.swift in Sources */ = {isa = PBXBuildFile; fileRef = 90C04D2A1E8F0B1D000077C8 /* NSLayoutConstraint.swift */; };
		90C04D811E8F0B8D000077C8 /* NSMenuItem.swift in Sources */ = {isa = PBXBuildFile; fileRef = 90C04D2B1E8F0B1D000077C8 /* NSMenuItem.swift */; };
		90C04D821E8F0B8D000077C8 /* NSPopUpButton.swift in Sources */ = {isa = PBXBuildFile; fileRef = 90C04D2E1E8F0B1D000077C8 /* NSPopUpButton.swift */; };
		90C04D831E8F0B8D000077C8 /* NSProgressIndicator.swift in Sources */ = {isa = PBXBuildFile; fileRef = 90C04D2F1E8F0B1D000077C8 /* NSProgressIndicator.swift */; };
		90C04D841E8F0B8D000077C8 /* NSSegmentedControl.swift in Sources */ = {isa = PBXBuildFile; fileRef = 90C04D301E8F0B1D000077C8 /* NSSegmentedControl.swift */; };
		90C04D851E8F0B8D000077C8 /* NSSlider.swift in Sources */ = {isa = PBXBuildFile; fileRef = 90C04D311E8F0B1D000077C8 /* NSSlider.swift */; };
		90C04D861E8F0B8D000077C8 /* NSStatusBarButton.swift in Sources */ = {isa = PBXBuildFile; fileRef = 90C04D321E8F0B1D000077C8 /* NSStatusBarButton.swift */; };
		90C04D871E8F0B8D000077C8 /* NSTableView.swift in Sources */ = {isa = PBXBuildFile; fileRef = 90C04D331E8F0B1D000077C8 /* NSTableView.swift */; };
		90C04D881E8F0B8D000077C8 /* NSTextField.swift in Sources */ = {isa = PBXBuildFile; fileRef = 90C04D341E8F0B1D000077C8 /* NSTextField.swift */; };
		90C04D891E8F0B8D000077C8 /* NSTextView.swift in Sources */ = {isa = PBXBuildFile; fileRef = 90C04D351E8F0B1D000077C8 /* NSTextView.swift */; };
		90C04D8A1E8F0B8D000077C8 /* NSView.swift in Sources */ = {isa = PBXBuildFile; fileRef = 90C04D361E8F0B1D000077C8 /* NSView.swift */; };
		90C04D971E8F0B96000077C8 /* UIActivityIndicatorView.swift in Sources */ = {isa = PBXBuildFile; fileRef = 90C04D3F1E8F0B1D000077C8 /* UIActivityIndicatorView.swift */; };
		90C04D981E8F0B96000077C8 /* UIApplication.swift in Sources */ = {isa = PBXBuildFile; fileRef = 90C04D401E8F0B1D000077C8 /* UIApplication.swift */; };
		90C04D991E8F0B96000077C8 /* UIBarButtonItem.swift in Sources */ = {isa = PBXBuildFile; fileRef = 90C04D411E8F0B1D000077C8 /* UIBarButtonItem.swift */; };
		90C04D9A1E8F0B96000077C8 /* UIBarItem.swift in Sources */ = {isa = PBXBuildFile; fileRef = 90C04D421E8F0B1D000077C8 /* UIBarItem.swift */; };
		90C04D9B1E8F0B96000077C8 /* UIButton.swift in Sources */ = {isa = PBXBuildFile; fileRef = 90C04D431E8F0B1D000077C8 /* UIButton.swift */; };
		90C04D9D1E8F0B96000077C8 /* UIControl.swift in Sources */ = {isa = PBXBuildFile; fileRef = 90C04D451E8F0B1D000077C8 /* UIControl.swift */; };
		90C04D9E1E8F0B96000077C8 /* UIDatePicker.swift in Sources */ = {isa = PBXBuildFile; fileRef = 90C04D461E8F0B1D000077C8 /* UIDatePicker.swift */; };
		90C04D9F1E8F0B96000077C8 /* UIGestureRecognizer.swift in Sources */ = {isa = PBXBuildFile; fileRef = 90C04D471E8F0B1D000077C8 /* UIGestureRecognizer.swift */; };
		90C04DA01E8F0B96000077C8 /* UIImageView.swift in Sources */ = {isa = PBXBuildFile; fileRef = 90C04D481E8F0B1D000077C8 /* UIImageView.swift */; };
		90C04DA11E8F0B96000077C8 /* UILabel.swift in Sources */ = {isa = PBXBuildFile; fileRef = 90C04D491E8F0B1D000077C8 /* UILabel.swift */; };
		90C04DA21E8F0B96000077C8 /* UINavigationBar.swift in Sources */ = {isa = PBXBuildFile; fileRef = 90C04D4A1E8F0B1D000077C8 /* UINavigationBar.swift */; };
		90C04DA31E8F0B96000077C8 /* UINavigationItem.swift in Sources */ = {isa = PBXBuildFile; fileRef = 90C04D4B1E8F0B1D000077C8 /* UINavigationItem.swift */; };
		90C04DA41E8F0B96000077C8 /* UIProgressView.swift in Sources */ = {isa = PBXBuildFile; fileRef = 90C04D4C1E8F0B1D000077C8 /* UIProgressView.swift */; };
		90C04DA51E8F0B96000077C8 /* UIRefreshControl.swift in Sources */ = {isa = PBXBuildFile; fileRef = 90C04D4D1E8F0B1D000077C8 /* UIRefreshControl.swift */; };
		90C04DA61E8F0B96000077C8 /* UISegmentedControl.swift in Sources */ = {isa = PBXBuildFile; fileRef = 90C04D4E1E8F0B1D000077C8 /* UISegmentedControl.swift */; };
		90C04DA71E8F0B96000077C8 /* UISlider.swift in Sources */ = {isa = PBXBuildFile; fileRef = 90C04D4F1E8F0B1D000077C8 /* UISlider.swift */; };
		90C04DA81E8F0B96000077C8 /* UIStepper.swift in Sources */ = {isa = PBXBuildFile; fileRef = 90C04D501E8F0B1D000077C8 /* UIStepper.swift */; };
		90C04DA91E8F0B96000077C8 /* UISwitch.swift in Sources */ = {isa = PBXBuildFile; fileRef = 90C04D511E8F0B1D000077C8 /* UISwitch.swift */; };
		90C04DAA1E8F0B96000077C8 /* UITableView.swift in Sources */ = {isa = PBXBuildFile; fileRef = 90C04D521E8F0B1D000077C8 /* UITableView.swift */; };
		90C04DAB1E8F0B96000077C8 /* UITextField.swift in Sources */ = {isa = PBXBuildFile; fileRef = 90C04D531E8F0B1D000077C8 /* UITextField.swift */; };
		90C04DAC1E8F0B96000077C8 /* UITextView.swift in Sources */ = {isa = PBXBuildFile; fileRef = 90C04D541E8F0B1D000077C8 /* UITextView.swift */; };
		90C04DAD1E8F0B96000077C8 /* UIView.swift in Sources */ = {isa = PBXBuildFile; fileRef = 90C04D551E8F0B1D000077C8 /* UIView.swift */; };
		90C04DAE1E8F0B97000077C8 /* UIActivityIndicatorView.swift in Sources */ = {isa = PBXBuildFile; fileRef = 90C04D3F1E8F0B1D000077C8 /* UIActivityIndicatorView.swift */; };
		90C04DAF1E8F0B97000077C8 /* UIApplication.swift in Sources */ = {isa = PBXBuildFile; fileRef = 90C04D401E8F0B1D000077C8 /* UIApplication.swift */; };
		90C04DB01E8F0B97000077C8 /* UIBarButtonItem.swift in Sources */ = {isa = PBXBuildFile; fileRef = 90C04D411E8F0B1D000077C8 /* UIBarButtonItem.swift */; };
		90C04DB11E8F0B97000077C8 /* UIBarItem.swift in Sources */ = {isa = PBXBuildFile; fileRef = 90C04D421E8F0B1D000077C8 /* UIBarItem.swift */; };
		90C04DB21E8F0B97000077C8 /* UIButton.swift in Sources */ = {isa = PBXBuildFile; fileRef = 90C04D431E8F0B1D000077C8 /* UIButton.swift */; };
		90C04DB41E8F0B97000077C8 /* UIControl.swift in Sources */ = {isa = PBXBuildFile; fileRef = 90C04D451E8F0B1D000077C8 /* UIControl.swift */; };
		90C04DB51E8F0B97000077C8 /* UIDatePicker.swift in Sources */ = {isa = PBXBuildFile; fileRef = 90C04D461E8F0B1D000077C8 /* UIDatePicker.swift */; };
		90C04DB61E8F0B97000077C8 /* UIGestureRecognizer.swift in Sources */ = {isa = PBXBuildFile; fileRef = 90C04D471E8F0B1D000077C8 /* UIGestureRecognizer.swift */; };
		90C04DB71E8F0B97000077C8 /* UIImageView.swift in Sources */ = {isa = PBXBuildFile; fileRef = 90C04D481E8F0B1D000077C8 /* UIImageView.swift */; };
		90C04DB81E8F0B97000077C8 /* UILabel.swift in Sources */ = {isa = PBXBuildFile; fileRef = 90C04D491E8F0B1D000077C8 /* UILabel.swift */; };
		90C04DB91E8F0B97000077C8 /* UINavigationBar.swift in Sources */ = {isa = PBXBuildFile; fileRef = 90C04D4A1E8F0B1D000077C8 /* UINavigationBar.swift */; };
		90C04DBA1E8F0B97000077C8 /* UINavigationItem.swift in Sources */ = {isa = PBXBuildFile; fileRef = 90C04D4B1E8F0B1D000077C8 /* UINavigationItem.swift */; };
		90C04DBB1E8F0B97000077C8 /* UIProgressView.swift in Sources */ = {isa = PBXBuildFile; fileRef = 90C04D4C1E8F0B1D000077C8 /* UIProgressView.swift */; };
		90C04DBC1E8F0B97000077C8 /* UIRefreshControl.swift in Sources */ = {isa = PBXBuildFile; fileRef = 90C04D4D1E8F0B1D000077C8 /* UIRefreshControl.swift */; };
		90C04DBD1E8F0B97000077C8 /* UISegmentedControl.swift in Sources */ = {isa = PBXBuildFile; fileRef = 90C04D4E1E8F0B1D000077C8 /* UISegmentedControl.swift */; };
		90C04DBE1E8F0B97000077C8 /* UISlider.swift in Sources */ = {isa = PBXBuildFile; fileRef = 90C04D4F1E8F0B1D000077C8 /* UISlider.swift */; };
		90C04DBF1E8F0B97000077C8 /* UIStepper.swift in Sources */ = {isa = PBXBuildFile; fileRef = 90C04D501E8F0B1D000077C8 /* UIStepper.swift */; };
		90C04DC01E8F0B97000077C8 /* UISwitch.swift in Sources */ = {isa = PBXBuildFile; fileRef = 90C04D511E8F0B1D000077C8 /* UISwitch.swift */; };
		90C04DC11E8F0B97000077C8 /* UITableView.swift in Sources */ = {isa = PBXBuildFile; fileRef = 90C04D521E8F0B1D000077C8 /* UITableView.swift */; };
		90C04DC21E8F0B97000077C8 /* UITextField.swift in Sources */ = {isa = PBXBuildFile; fileRef = 90C04D531E8F0B1D000077C8 /* UITextField.swift */; };
		90C04DC31E8F0B97000077C8 /* UITextView.swift in Sources */ = {isa = PBXBuildFile; fileRef = 90C04D541E8F0B1D000077C8 /* UITextView.swift */; };
		90C04DC41E8F0B97000077C8 /* UIView.swift in Sources */ = {isa = PBXBuildFile; fileRef = 90C04D551E8F0B1D000077C8 /* UIView.swift */; };
		EC02200A1F8BE898002F8380 /* Property.swift in Sources */ = {isa = PBXBuildFile; fileRef = EC0220091F8BE898002F8380 /* Property.swift */; };
		EC38117F209EFFA600613B29 /* NSOutlineView.swift in Sources */ = {isa = PBXBuildFile; fileRef = 90677C3C207F38AE00BC4505 /* NSOutlineView.swift */; };
		EC381184209EFFA600613B29 /* NSOutlineView.swift in Sources */ = {isa = PBXBuildFile; fileRef = 90677C3C207F38AE00BC4505 /* NSOutlineView.swift */; };
		EC381185209EFFA700613B29 /* NSOutlineView.swift in Sources */ = {isa = PBXBuildFile; fileRef = 90677C3C207F38AE00BC4505 /* NSOutlineView.swift */; };
		EC381186209EFFAC00613B29 /* NSOutlineView+ObservableTree.swift in Sources */ = {isa = PBXBuildFile; fileRef = 90677C44207F391700BC4505 /* NSOutlineView+ObservableTree.swift */; };
		EC381187209EFFAD00613B29 /* NSOutlineView+ObservableTree.swift in Sources */ = {isa = PBXBuildFile; fileRef = 90677C44207F391700BC4505 /* NSOutlineView+ObservableTree.swift */; };
		EC381188209EFFAD00613B29 /* NSOutlineView+ObservableTree.swift in Sources */ = {isa = PBXBuildFile; fileRef = 90677C44207F391700BC4505 /* NSOutlineView+ObservableTree.swift */; };
		EC5EB13C215D1CAF00338531 /* ChangesetProtocol.swift in Sources */ = {isa = PBXBuildFile; fileRef = EC5EB13B215D1CAF00338531 /* ChangesetProtocol.swift */; };
		EC5EB13E215D352400338531 /* CollectionChangeset.swift in Sources */ = {isa = PBXBuildFile; fileRef = EC5EB13D215D352400338531 /* CollectionChangeset.swift */; };
		EC5EB144215D480E00338531 /* SetChangeset.swift in Sources */ = {isa = PBXBuildFile; fileRef = EC5EB143215D480E00338531 /* SetChangeset.swift */; };
		EC5EB146215D493000338531 /* DictionaryChangeset.swift in Sources */ = {isa = PBXBuildFile; fileRef = EC5EB145215D493000338531 /* DictionaryChangeset.swift */; };
		EC5EB154215D6BBC00338531 /* TreeChangeset.swift in Sources */ = {isa = PBXBuildFile; fileRef = EC5EB149215D668900338531 /* TreeChangeset.swift */; };
		EC5EB156215D721600338531 /* ChangesetContainerProtocol+Property.swift in Sources */ = {isa = PBXBuildFile; fileRef = EC5EB155215D721600338531 /* ChangesetContainerProtocol+Property.swift */; };
		EC5EB16F215D783700338531 /* TreeChangeset+Array2D.swift in Sources */ = {isa = PBXBuildFile; fileRef = EC5EB16E215D783700338531 /* TreeChangeset+Array2D.swift */; };
		EC5EB172215D7B0600338531 /* CollectionChangeset.Diff.swift in Sources */ = {isa = PBXBuildFile; fileRef = EC5EB171215D7B0600338531 /* CollectionChangeset.Diff.swift */; };
		EC5EB174215D7B3100338531 /* TreeChangeset.Diff.swift in Sources */ = {isa = PBXBuildFile; fileRef = EC5EB173215D7B3100338531 /* TreeChangeset.Diff.swift */; };
		EC86E9AF1E9145CC008563B2 /* UIAccessibilityIdentification.swift in Sources */ = {isa = PBXBuildFile; fileRef = EC86E9AE1E9145CC008563B2 /* UIAccessibilityIdentification.swift */; };
		EC86E9B01E9145CC008563B2 /* UIAccessibilityIdentification.swift in Sources */ = {isa = PBXBuildFile; fileRef = EC86E9AE1E9145CC008563B2 /* UIAccessibilityIdentification.swift */; };
		EC893EC41F07A164007981EC /* BNDProtocolProxyBase.h in Headers */ = {isa = PBXBuildFile; fileRef = 90C04D181E8F0B12000077C8 /* BNDProtocolProxyBase.h */; settings = {ATTRIBUTES = (Public, ); }; };
		EC893EC51F07A164007981EC /* BNDProtocolProxyBase.h in Headers */ = {isa = PBXBuildFile; fileRef = 90C04D181E8F0B12000077C8 /* BNDProtocolProxyBase.h */; settings = {ATTRIBUTES = (Public, ); }; };
		EC893EC61F07A164007981EC /* BNDProtocolProxyBase.h in Headers */ = {isa = PBXBuildFile; fileRef = 90C04D181E8F0B12000077C8 /* BNDProtocolProxyBase.h */; settings = {ATTRIBUTES = (Public, ); }; };
		ECAFB8D4200A7E3900EE0669 /* BNDInvocation.swift in Sources */ = {isa = PBXBuildFile; fileRef = ECAFB8D3200A7E3900EE0669 /* BNDInvocation.swift */; };
		ECAFB8D5200A7E3900EE0669 /* BNDInvocation.swift in Sources */ = {isa = PBXBuildFile; fileRef = ECAFB8D3200A7E3900EE0669 /* BNDInvocation.swift */; };
		ECAFB8D6200A7E3900EE0669 /* BNDInvocation.swift in Sources */ = {isa = PBXBuildFile; fileRef = ECAFB8D3200A7E3900EE0669 /* BNDInvocation.swift */; };
		ECAFB8D9200B60AA00EE0669 /* ProtocolProxyController.swift in Sources */ = {isa = PBXBuildFile; fileRef = ECAFB8D8200B60AA00EE0669 /* ProtocolProxyController.swift */; };
		ECAFB8DA200B60AA00EE0669 /* ProtocolProxyController.swift in Sources */ = {isa = PBXBuildFile; fileRef = ECAFB8D8200B60AA00EE0669 /* ProtocolProxyController.swift */; };
		ECAFB8DB200B60AA00EE0669 /* ProtocolProxyController.swift in Sources */ = {isa = PBXBuildFile; fileRef = ECAFB8D8200B60AA00EE0669 /* ProtocolProxyController.swift */; };
		ECBC51B82161637A00BE80EC /* ChangesetProtocol.swift in Sources */ = {isa = PBXBuildFile; fileRef = EC5EB13B215D1CAF00338531 /* ChangesetProtocol.swift */; };
		ECBC51B92161637A00BE80EC /* ChangesetProtocol+Signal.swift in Sources */ = {isa = PBXBuildFile; fileRef = ECC4357621610C040002A869 /* ChangesetProtocol+Signal.swift */; };
		ECBC51BA2161637A00BE80EC /* ChangesetContainerProtocol.swift in Sources */ = {isa = PBXBuildFile; fileRef = ECDC8CA7215EB0C30079E521 /* ChangesetContainerProtocol.swift */; };
		ECBC51BB2161637A00BE80EC /* ChangesetContainerProtocol+Property.swift in Sources */ = {isa = PBXBuildFile; fileRef = EC5EB155215D721600338531 /* ChangesetContainerProtocol+Property.swift */; };
		ECBC51BC2161637A00BE80EC /* CollectionChangeset.swift in Sources */ = {isa = PBXBuildFile; fileRef = EC5EB13D215D352400338531 /* CollectionChangeset.swift */; };
		ECBC51BD2161637A00BE80EC /* CollectionChangeset.Diff.swift in Sources */ = {isa = PBXBuildFile; fileRef = EC5EB171215D7B0600338531 /* CollectionChangeset.Diff.swift */; };
		ECBC51BE2161637A00BE80EC /* CollectionChangeset.Diff+Patch.swift in Sources */ = {isa = PBXBuildFile; fileRef = ECDC8CA9215EB1640079E521 /* CollectionChangeset.Diff+Patch.swift */; };
		ECBC51BF2161637A00BE80EC /* CollectionChangeset.Operation.swift in Sources */ = {isa = PBXBuildFile; fileRef = ECDC8CAB215EBDA90079E521 /* CollectionChangeset.Operation.swift */; };
		ECBC51C02161637A00BE80EC /* CollectionChangeset+Differ.swift in Sources */ = {isa = PBXBuildFile; fileRef = ECC43578216114B80002A869 /* CollectionChangeset+Differ.swift */; };
		ECBC51C22161637A00BE80EC /* TreeChangeset.Diff.swift in Sources */ = {isa = PBXBuildFile; fileRef = EC5EB173215D7B3100338531 /* TreeChangeset.Diff.swift */; };
		ECBC51C32161637A00BE80EC /* TreeChangeset.Diff+Patch.swift in Sources */ = {isa = PBXBuildFile; fileRef = ECDC8CB0215EC3D10079E521 /* TreeChangeset.Diff+Patch.swift */; };
		ECBC51C52161637A00BE80EC /* TreeChangeset+Array2D.swift in Sources */ = {isa = PBXBuildFile; fileRef = EC5EB16E215D783700338531 /* TreeChangeset+Array2D.swift */; };
		ECBC51C62161637A00BE80EC /* TreeChangeset+Differ.swift in Sources */ = {isa = PBXBuildFile; fileRef = ECC4357A216125B20002A869 /* TreeChangeset+Differ.swift */; };
		ECBC51C72161637A00BE80EC /* DictionaryChangeset.swift in Sources */ = {isa = PBXBuildFile; fileRef = EC5EB145215D493000338531 /* DictionaryChangeset.swift */; };
		ECBC51C82161637A00BE80EC /* SetChangeset.swift in Sources */ = {isa = PBXBuildFile; fileRef = EC5EB143215D480E00338531 /* SetChangeset.swift */; };
		ECBC51CD2161637B00BE80EC /* ChangesetProtocol.swift in Sources */ = {isa = PBXBuildFile; fileRef = EC5EB13B215D1CAF00338531 /* ChangesetProtocol.swift */; };
		ECBC51CE2161637B00BE80EC /* ChangesetProtocol+Signal.swift in Sources */ = {isa = PBXBuildFile; fileRef = ECC4357621610C040002A869 /* ChangesetProtocol+Signal.swift */; };
		ECBC51CF2161637B00BE80EC /* ChangesetContainerProtocol.swift in Sources */ = {isa = PBXBuildFile; fileRef = ECDC8CA7215EB0C30079E521 /* ChangesetContainerProtocol.swift */; };
		ECBC51D02161637B00BE80EC /* ChangesetContainerProtocol+Property.swift in Sources */ = {isa = PBXBuildFile; fileRef = EC5EB155215D721600338531 /* ChangesetContainerProtocol+Property.swift */; };
		ECBC51D12161637B00BE80EC /* CollectionChangeset.swift in Sources */ = {isa = PBXBuildFile; fileRef = EC5EB13D215D352400338531 /* CollectionChangeset.swift */; };
		ECBC51D22161637B00BE80EC /* CollectionChangeset.Diff.swift in Sources */ = {isa = PBXBuildFile; fileRef = EC5EB171215D7B0600338531 /* CollectionChangeset.Diff.swift */; };
		ECBC51D32161637B00BE80EC /* CollectionChangeset.Diff+Patch.swift in Sources */ = {isa = PBXBuildFile; fileRef = ECDC8CA9215EB1640079E521 /* CollectionChangeset.Diff+Patch.swift */; };
		ECBC51D42161637B00BE80EC /* CollectionChangeset.Operation.swift in Sources */ = {isa = PBXBuildFile; fileRef = ECDC8CAB215EBDA90079E521 /* CollectionChangeset.Operation.swift */; };
		ECBC51D52161637B00BE80EC /* CollectionChangeset+Differ.swift in Sources */ = {isa = PBXBuildFile; fileRef = ECC43578216114B80002A869 /* CollectionChangeset+Differ.swift */; };
		ECBC51D62161637B00BE80EC /* TreeChangeset.swift in Sources */ = {isa = PBXBuildFile; fileRef = EC5EB149215D668900338531 /* TreeChangeset.swift */; };
		ECBC51D72161637B00BE80EC /* TreeChangeset.Diff.swift in Sources */ = {isa = PBXBuildFile; fileRef = EC5EB173215D7B3100338531 /* TreeChangeset.Diff.swift */; };
		ECBC51D82161637B00BE80EC /* TreeChangeset.Diff+Patch.swift in Sources */ = {isa = PBXBuildFile; fileRef = ECDC8CB0215EC3D10079E521 /* TreeChangeset.Diff+Patch.swift */; };
		ECBC51DA2161637B00BE80EC /* TreeChangeset+Array2D.swift in Sources */ = {isa = PBXBuildFile; fileRef = EC5EB16E215D783700338531 /* TreeChangeset+Array2D.swift */; };
		ECBC51DB2161637B00BE80EC /* TreeChangeset+Differ.swift in Sources */ = {isa = PBXBuildFile; fileRef = ECC4357A216125B20002A869 /* TreeChangeset+Differ.swift */; };
		ECBC51DC2161637B00BE80EC /* DictionaryChangeset.swift in Sources */ = {isa = PBXBuildFile; fileRef = EC5EB145215D493000338531 /* DictionaryChangeset.swift */; };
		ECBC51DD2161637B00BE80EC /* SetChangeset.swift in Sources */ = {isa = PBXBuildFile; fileRef = EC5EB143215D480E00338531 /* SetChangeset.swift */; };
		ECBC51EC2161639400BE80EC /* TreeNodeProtocol.swift in Sources */ = {isa = PBXBuildFile; fileRef = 90677C10207EE44B00BC4505 /* TreeNodeProtocol.swift */; };
		ECBC51EE2161639400BE80EC /* TreeArray.swift in Sources */ = {isa = PBXBuildFile; fileRef = EC860B24209E17B40010C09A /* TreeArray.swift */; };
		ECBC51EF2161639400BE80EC /* Array.swift in Sources */ = {isa = PBXBuildFile; fileRef = ECDC8CB2215EC5120079E521 /* Array.swift */; };
		ECBC51F02161639500BE80EC /* TreeNodeProtocol.swift in Sources */ = {isa = PBXBuildFile; fileRef = 90677C10207EE44B00BC4505 /* TreeNodeProtocol.swift */; };
		ECBC51F22161639500BE80EC /* TreeArray.swift in Sources */ = {isa = PBXBuildFile; fileRef = EC860B24209E17B40010C09A /* TreeArray.swift */; };
		ECBC51F32161639500BE80EC /* Array.swift in Sources */ = {isa = PBXBuildFile; fileRef = ECDC8CB2215EC5120079E521 /* Array.swift */; };
		ECBC51F42161639500BE80EC /* TreeNodeProtocol.swift in Sources */ = {isa = PBXBuildFile; fileRef = 90677C10207EE44B00BC4505 /* TreeNodeProtocol.swift */; };
		ECBC51F62161639500BE80EC /* TreeArray.swift in Sources */ = {isa = PBXBuildFile; fileRef = EC860B24209E17B40010C09A /* TreeArray.swift */; };
		ECBC51F72161639500BE80EC /* Array.swift in Sources */ = {isa = PBXBuildFile; fileRef = ECDC8CB2215EC5120079E521 /* Array.swift */; };
		ECBC51F8216163BA00BE80EC /* TreeNode.swift in Sources */ = {isa = PBXBuildFile; fileRef = EC706432208FCD36009BEB1C /* TreeNode.swift */; };
		ECBC51F9216163BA00BE80EC /* TreeNode.swift in Sources */ = {isa = PBXBuildFile; fileRef = EC706432208FCD36009BEB1C /* TreeNode.swift */; };
		ECBC51FA216163BA00BE80EC /* TreeNode.swift in Sources */ = {isa = PBXBuildFile; fileRef = EC706432208FCD36009BEB1C /* TreeNode.swift */; };
		ECBC51FB216163E700BE80EC /* TreeChangeset.Operation.swift in Sources */ = {isa = PBXBuildFile; fileRef = ECDC8CAE215EBFCF0079E521 /* TreeChangeset.Operation.swift */; };
		ECBC51FC2161649900BE80EC /* TreeChangeset.swift in Sources */ = {isa = PBXBuildFile; fileRef = EC5EB149215D668900338531 /* TreeChangeset.swift */; };
		ECBC51FD216164B400BE80EC /* TreeChangeset.Operation.swift in Sources */ = {isa = PBXBuildFile; fileRef = ECDC8CAE215EBFCF0079E521 /* TreeChangeset.Operation.swift */; };
		ECC1A6D0207A18DC00AE762C /* NSTableView+ObservableCollection.swift in Sources */ = {isa = PBXBuildFile; fileRef = ECC1A6CF207A18DC00AE762C /* NSTableView+ObservableCollection.swift */; };
		ECC1A6D1207A18DC00AE762C /* NSTableView+ObservableCollection.swift in Sources */ = {isa = PBXBuildFile; fileRef = ECC1A6CF207A18DC00AE762C /* NSTableView+ObservableCollection.swift */; };
		ECC1A6D2207A18DC00AE762C /* NSTableView+ObservableCollection.swift in Sources */ = {isa = PBXBuildFile; fileRef = ECC1A6CF207A18DC00AE762C /* NSTableView+ObservableCollection.swift */; };
		ECC4357721610C040002A869 /* ChangesetProtocol+Signal.swift in Sources */ = {isa = PBXBuildFile; fileRef = ECC4357621610C040002A869 /* ChangesetProtocol+Signal.swift */; };
		ECC43579216114B80002A869 /* CollectionChangeset+Differ.swift in Sources */ = {isa = PBXBuildFile; fileRef = ECC43578216114B80002A869 /* CollectionChangeset+Differ.swift */; };
		ECC4357B216125B20002A869 /* TreeChangeset+Differ.swift in Sources */ = {isa = PBXBuildFile; fileRef = ECC4357A216125B20002A869 /* TreeChangeset+Differ.swift */; };
		ECC4357D216126B40002A869 /* CollectionChangesetDiffAndPatchTest.swift in Sources */ = {isa = PBXBuildFile; fileRef = EC6A35E52075FCB600E8F805 /* CollectionChangesetDiffAndPatchTest.swift */; };
		ECC4357E216127490002A869 /* TreeChangesetDiffAndPatchTest.swift in Sources */ = {isa = PBXBuildFile; fileRef = EC14E6482132948D00A5AC8D /* TreeChangesetDiffAndPatchTest.swift */; };
		ECC43580216127EF0002A869 /* UITableViewTests.swift in Sources */ = {isa = PBXBuildFile; fileRef = 90C04DD11E8F0BA7000077C8 /* UITableViewTests.swift */; };
		ECC4358221612B310002A869 /* UIKitTests.swift in Sources */ = {isa = PBXBuildFile; fileRef = 90C04DD01E8F0BA7000077C8 /* UIKitTests.swift */; };
		ECC4358321612B350002A869 /* ProtocolProxyTests.swift in Sources */ = {isa = PBXBuildFile; fileRef = 90C04DCE1E8F0BA7000077C8 /* ProtocolProxyTests.swift */; };
		ECC4358421612B410002A869 /* BondTests.swift in Sources */ = {isa = PBXBuildFile; fileRef = 90C04DC71E8F0BA7000077C8 /* BondTests.swift */; };
		ECC4358521612B430002A869 /* DynamicSubjectTests.swift in Sources */ = {isa = PBXBuildFile; fileRef = 90C04DC81E8F0BA7000077C8 /* DynamicSubjectTests.swift */; };
		ECC4358621612B460002A869 /* Helpers.swift in Sources */ = {isa = PBXBuildFile; fileRef = 90C04DC91E8F0BA7000077C8 /* Helpers.swift */; };
		ECC4358721612B480002A869 /* NSObjectTests.swift in Sources */ = {isa = PBXBuildFile; fileRef = 90C04DCA1E8F0BA7000077C8 /* NSObjectTests.swift */; };
		ECDC8CA8215EB0C30079E521 /* ChangesetContainerProtocol.swift in Sources */ = {isa = PBXBuildFile; fileRef = ECDC8CA7215EB0C30079E521 /* ChangesetContainerProtocol.swift */; };
		ECDC8CAA215EB1640079E521 /* CollectionChangeset.Diff+Patch.swift in Sources */ = {isa = PBXBuildFile; fileRef = ECDC8CA9215EB1640079E521 /* CollectionChangeset.Diff+Patch.swift */; };
		ECDC8CAC215EBDA90079E521 /* CollectionChangeset.Operation.swift in Sources */ = {isa = PBXBuildFile; fileRef = ECDC8CAB215EBDA90079E521 /* CollectionChangeset.Operation.swift */; };
		ECDC8CAF215EBFCF0079E521 /* TreeChangeset.Operation.swift in Sources */ = {isa = PBXBuildFile; fileRef = ECDC8CAE215EBFCF0079E521 /* TreeChangeset.Operation.swift */; };
		ECDC8CB1215EC3D10079E521 /* TreeChangeset.Diff+Patch.swift in Sources */ = {isa = PBXBuildFile; fileRef = ECDC8CB0215EC3D10079E521 /* TreeChangeset.Diff+Patch.swift */; };
/* End PBXBuildFile section */

/* Begin PBXContainerItemProxy section */
		16210A471D3EC474004AEDF3 /* PBXContainerItemProxy */ = {
			isa = PBXContainerItemProxy;
			containerPortal = 16210A331D3EC474004AEDF3 /* Project object */;
			proxyType = 1;
			remoteGlobalIDString = 16210A3B1D3EC474004AEDF3;
			remoteInfo = Bond;
		};
		1652178A1D70591E00C9FAEE /* PBXContainerItemProxy */ = {
			isa = PBXContainerItemProxy;
			containerPortal = 165217821D70591D00C9FAEE /* ReactiveKit.xcodeproj */;
			proxyType = 2;
			remoteGlobalIDString = ECBCCDD01BEB6B9A00723476;
			remoteInfo = "ReactiveKit-iOS";
		};
		1652178C1D70591E00C9FAEE /* PBXContainerItemProxy */ = {
			isa = PBXContainerItemProxy;
			containerPortal = 165217821D70591D00C9FAEE /* ReactiveKit.xcodeproj */;
			proxyType = 2;
			remoteGlobalIDString = 16C33AF91BEFB72500A0DBE0;
			remoteInfo = "ReactiveKit-tvOS";
		};
		1652178E1D70591E00C9FAEE /* PBXContainerItemProxy */ = {
			isa = PBXContainerItemProxy;
			containerPortal = 165217821D70591D00C9FAEE /* ReactiveKit.xcodeproj */;
			proxyType = 2;
			remoteGlobalIDString = 16C33B161BEFB9CB00A0DBE0;
			remoteInfo = "ReactiveKit-watchOS";
		};
		165217901D70591E00C9FAEE /* PBXContainerItemProxy */ = {
			isa = PBXContainerItemProxy;
			containerPortal = 165217821D70591D00C9FAEE /* ReactiveKit.xcodeproj */;
			proxyType = 2;
			remoteGlobalIDString = 16C33B241BEFBA0100A0DBE0;
			remoteInfo = "ReactiveKit-macOS";
		};
		165217921D70591E00C9FAEE /* PBXContainerItemProxy */ = {
			isa = PBXContainerItemProxy;
			containerPortal = 165217821D70591D00C9FAEE /* ReactiveKit.xcodeproj */;
			proxyType = 2;
			remoteGlobalIDString = ECBCCDDA1BEB6B9B00723476;
			remoteInfo = "ReactiveKit-Tests";
		};
		165217941D70593600C9FAEE /* PBXContainerItemProxy */ = {
			isa = PBXContainerItemProxy;
			containerPortal = 165217821D70591D00C9FAEE /* ReactiveKit.xcodeproj */;
			proxyType = 1;
			remoteGlobalIDString = ECBCCDCF1BEB6B9A00723476;
			remoteInfo = "ReactiveKit-iOS";
		};
		165217971D70594900C9FAEE /* PBXContainerItemProxy */ = {
			isa = PBXContainerItemProxy;
			containerPortal = 165217821D70591D00C9FAEE /* ReactiveKit.xcodeproj */;
			proxyType = 1;
			remoteGlobalIDString = 16C33B231BEFBA0100A0DBE0;
			remoteInfo = "ReactiveKit-macOS";
		};
		1652179A1D70595300C9FAEE /* PBXContainerItemProxy */ = {
			isa = PBXContainerItemProxy;
			containerPortal = 165217821D70591D00C9FAEE /* ReactiveKit.xcodeproj */;
			proxyType = 1;
			remoteGlobalIDString = 16C33AF81BEFB72500A0DBE0;
			remoteInfo = "ReactiveKit-tvOS";
		};
		904B87B01F6FFCD300FE0A24 /* PBXContainerItemProxy */ = {
			isa = PBXContainerItemProxy;
			containerPortal = 90A3FAC21E0C8D8B0086A7F1 /* Differ.xcodeproj */;
			proxyType = 2;
			remoteGlobalIDString = C9EE87161CCFCA83006BD90E;
			remoteInfo = Differ;
		};
		904B87B21F6FFCD300FE0A24 /* PBXContainerItemProxy */ = {
			isa = PBXContainerItemProxy;
			containerPortal = 90A3FAC21E0C8D8B0086A7F1 /* Differ.xcodeproj */;
			proxyType = 2;
			remoteGlobalIDString = C9838FF11D29571000691BE8;
			remoteInfo = DifferTests;
		};
/* End PBXContainerItemProxy section */

/* Begin PBXFileReference section */
		161D6D2D1D6F0D92004CA17D /* README.md */ = {isa = PBXFileReference; lastKnownFileType = net.daringfireball.markdown; path = README.md; sourceTree = "<group>"; };
		16210A3C1D3EC474004AEDF3 /* Bond.framework */ = {isa = PBXFileReference; explicitFileType = wrapper.framework; includeInIndex = 0; path = Bond.framework; sourceTree = BUILT_PRODUCTS_DIR; };
		16210A451D3EC474004AEDF3 /* BondTests.xctest */ = {isa = PBXFileReference; explicitFileType = wrapper.cfbundle; includeInIndex = 0; path = BondTests.xctest; sourceTree = BUILT_PRODUCTS_DIR; };
		165217821D70591D00C9FAEE /* ReactiveKit.xcodeproj */ = {isa = PBXFileReference; lastKnownFileType = "wrapper.pb-project"; name = ReactiveKit.xcodeproj; path = Carthage/Checkouts/ReactiveKit/ReactiveKit.xcodeproj; sourceTree = "<group>"; };
		16887E371D744ABB00EDA099 /* Bond-App.app */ = {isa = PBXFileReference; explicitFileType = wrapper.application; includeInIndex = 0; path = "Bond-App.app"; sourceTree = BUILT_PRODUCTS_DIR; };
		16887E391D744ABB00EDA099 /* AppDelegate.swift */ = {isa = PBXFileReference; lastKnownFileType = sourcecode.swift; path = AppDelegate.swift; sourceTree = "<group>"; };
		16887E431D744ABB00EDA099 /* Base */ = {isa = PBXFileReference; lastKnownFileType = file.storyboard; name = Base; path = Base.lproj/LaunchScreen.storyboard; sourceTree = "<group>"; };
		16887E451D744ABB00EDA099 /* Info.plist */ = {isa = PBXFileReference; lastKnownFileType = text.plist.xml; path = Info.plist; sourceTree = "<group>"; };
		16D30EAE1D6591D300C2435D /* Bond.framework */ = {isa = PBXFileReference; explicitFileType = wrapper.framework; includeInIndex = 0; path = Bond.framework; sourceTree = BUILT_PRODUCTS_DIR; };
		16D30ED61D65D11900C2435D /* Bond.framework */ = {isa = PBXFileReference; explicitFileType = wrapper.framework; includeInIndex = 0; path = Bond.framework; sourceTree = BUILT_PRODUCTS_DIR; };
		75CA9E9120678E600011E5BB /* UISearchBar.swift */ = {isa = PBXFileReference; lastKnownFileType = sourcecode.swift; path = UISearchBar.swift; sourceTree = "<group>"; };
<<<<<<< HEAD
		90677C10207EE44B00BC4505 /* TreeNodeProtocol.swift */ = {isa = PBXFileReference; lastKnownFileType = sourcecode.swift; path = TreeNodeProtocol.swift; sourceTree = "<group>"; };
		90677C3C207F38AE00BC4505 /* NSOutlineView.swift */ = {isa = PBXFileReference; lastKnownFileType = sourcecode.swift; path = NSOutlineView.swift; sourceTree = "<group>"; };
		90677C44207F391700BC4505 /* NSOutlineView+ObservableTree.swift */ = {isa = PBXFileReference; lastKnownFileType = sourcecode.swift; path = "NSOutlineView+ObservableTree.swift"; sourceTree = "<group>"; };
=======
		901E85A0214A125A00F03A80 /* NSGestureRecognizer.swift */ = {isa = PBXFileReference; lastKnownFileType = sourcecode.swift; path = NSGestureRecognizer.swift; sourceTree = "<group>"; };
>>>>>>> bb658dfe
		90A3FAC21E0C8D8B0086A7F1 /* Differ.xcodeproj */ = {isa = PBXFileReference; lastKnownFileType = "wrapper.pb-project"; name = Differ.xcodeproj; path = Carthage/Checkouts/Differ/Differ.xcodeproj; sourceTree = "<group>"; };
		90C04D021E8F0A97000077C8 /* Bond-Info.plist */ = {isa = PBXFileReference; lastKnownFileType = text.plist.xml; path = "Bond-Info.plist"; sourceTree = "<group>"; };
		90C04D031E8F0A97000077C8 /* Bond.h */ = {isa = PBXFileReference; lastKnownFileType = sourcecode.c.h; path = Bond.h; sourceTree = "<group>"; };
		90C04D041E8F0A97000077C8 /* BondTests-Info.plist */ = {isa = PBXFileReference; lastKnownFileType = text.plist.xml; path = "BondTests-Info.plist"; sourceTree = "<group>"; };
		90C04D161E8F0B12000077C8 /* BNDProtocolProxyBase.m */ = {isa = PBXFileReference; fileEncoding = 4; lastKnownFileType = sourcecode.c.objc; path = BNDProtocolProxyBase.m; sourceTree = "<group>"; };
		90C04D181E8F0B12000077C8 /* BNDProtocolProxyBase.h */ = {isa = PBXFileReference; fileEncoding = 4; lastKnownFileType = sourcecode.c.h; path = BNDProtocolProxyBase.h; sourceTree = "<group>"; };
		90C04D201E8F0B1D000077C8 /* Bond.swift */ = {isa = PBXFileReference; lastKnownFileType = sourcecode.swift; path = Bond.swift; sourceTree = "<group>"; };
		90C04D211E8F0B1D000077C8 /* CALayer.swift */ = {isa = PBXFileReference; lastKnownFileType = sourcecode.swift; path = CALayer.swift; sourceTree = "<group>"; };
		90C04D221E8F0B1D000077C8 /* SectionedDataSourceProtocol.swift */ = {isa = PBXFileReference; lastKnownFileType = sourcecode.swift; path = SectionedDataSourceProtocol.swift; sourceTree = "<group>"; };
		90C04D231E8F0B1D000077C8 /* DynamicSubject.swift */ = {isa = PBXFileReference; lastKnownFileType = sourcecode.swift; path = DynamicSubject.swift; sourceTree = "<group>"; };
		90C04D241E8F0B1D000077C8 /* NotificationCenter.swift */ = {isa = PBXFileReference; lastKnownFileType = sourcecode.swift; path = NotificationCenter.swift; sourceTree = "<group>"; };
		90C04D251E8F0B1D000077C8 /* NSAppearanceCustomization.swift */ = {isa = PBXFileReference; lastKnownFileType = sourcecode.swift; path = NSAppearanceCustomization.swift; sourceTree = "<group>"; };
		90C04D261E8F0B1D000077C8 /* NSButton.swift */ = {isa = PBXFileReference; lastKnownFileType = sourcecode.swift; path = NSButton.swift; sourceTree = "<group>"; };
		90C04D271E8F0B1D000077C8 /* NSColorWell.swift */ = {isa = PBXFileReference; lastKnownFileType = sourcecode.swift; path = NSColorWell.swift; sourceTree = "<group>"; };
		90C04D281E8F0B1D000077C8 /* NSControl.swift */ = {isa = PBXFileReference; lastKnownFileType = sourcecode.swift; path = NSControl.swift; sourceTree = "<group>"; };
		90C04D291E8F0B1D000077C8 /* NSImageView.swift */ = {isa = PBXFileReference; lastKnownFileType = sourcecode.swift; path = NSImageView.swift; sourceTree = "<group>"; };
		90C04D2A1E8F0B1D000077C8 /* NSLayoutConstraint.swift */ = {isa = PBXFileReference; lastKnownFileType = sourcecode.swift; path = NSLayoutConstraint.swift; sourceTree = "<group>"; };
		90C04D2B1E8F0B1D000077C8 /* NSMenuItem.swift */ = {isa = PBXFileReference; lastKnownFileType = sourcecode.swift; path = NSMenuItem.swift; sourceTree = "<group>"; };
		90C04D2C1E8F0B1D000077C8 /* NSObject+KVO.swift */ = {isa = PBXFileReference; lastKnownFileType = sourcecode.swift; path = "NSObject+KVO.swift"; sourceTree = "<group>"; };
		90C04D2D1E8F0B1D000077C8 /* NSObject.swift */ = {isa = PBXFileReference; lastKnownFileType = sourcecode.swift; path = NSObject.swift; sourceTree = "<group>"; };
		90C04D2E1E8F0B1D000077C8 /* NSPopUpButton.swift */ = {isa = PBXFileReference; lastKnownFileType = sourcecode.swift; path = NSPopUpButton.swift; sourceTree = "<group>"; };
		90C04D2F1E8F0B1D000077C8 /* NSProgressIndicator.swift */ = {isa = PBXFileReference; lastKnownFileType = sourcecode.swift; path = NSProgressIndicator.swift; sourceTree = "<group>"; };
		90C04D301E8F0B1D000077C8 /* NSSegmentedControl.swift */ = {isa = PBXFileReference; lastKnownFileType = sourcecode.swift; path = NSSegmentedControl.swift; sourceTree = "<group>"; };
		90C04D311E8F0B1D000077C8 /* NSSlider.swift */ = {isa = PBXFileReference; lastKnownFileType = sourcecode.swift; path = NSSlider.swift; sourceTree = "<group>"; };
		90C04D321E8F0B1D000077C8 /* NSStatusBarButton.swift */ = {isa = PBXFileReference; lastKnownFileType = sourcecode.swift; path = NSStatusBarButton.swift; sourceTree = "<group>"; };
		90C04D331E8F0B1D000077C8 /* NSTableView.swift */ = {isa = PBXFileReference; lastKnownFileType = sourcecode.swift; path = NSTableView.swift; sourceTree = "<group>"; };
		90C04D341E8F0B1D000077C8 /* NSTextField.swift */ = {isa = PBXFileReference; lastKnownFileType = sourcecode.swift; path = NSTextField.swift; sourceTree = "<group>"; };
		90C04D351E8F0B1D000077C8 /* NSTextView.swift */ = {isa = PBXFileReference; lastKnownFileType = sourcecode.swift; path = NSTextView.swift; sourceTree = "<group>"; };
		90C04D361E8F0B1D000077C8 /* NSView.swift */ = {isa = PBXFileReference; lastKnownFileType = sourcecode.swift; path = NSView.swift; sourceTree = "<group>"; };
		90C04D371E8F0B1D000077C8 /* Observable.swift */ = {isa = PBXFileReference; lastKnownFileType = sourcecode.swift; path = Observable.swift; sourceTree = "<group>"; };
		90C04D3C1E8F0B1D000077C8 /* ProtocolProxy.swift */ = {isa = PBXFileReference; lastKnownFileType = sourcecode.swift; path = ProtocolProxy.swift; sourceTree = "<group>"; };
		90C04D3E1E8F0B1D000077C8 /* SignalProtocol.swift */ = {isa = PBXFileReference; lastKnownFileType = sourcecode.swift; path = SignalProtocol.swift; sourceTree = "<group>"; };
		90C04D3F1E8F0B1D000077C8 /* UIActivityIndicatorView.swift */ = {isa = PBXFileReference; lastKnownFileType = sourcecode.swift; path = UIActivityIndicatorView.swift; sourceTree = "<group>"; };
		90C04D401E8F0B1D000077C8 /* UIApplication.swift */ = {isa = PBXFileReference; lastKnownFileType = sourcecode.swift; path = UIApplication.swift; sourceTree = "<group>"; };
		90C04D411E8F0B1D000077C8 /* UIBarButtonItem.swift */ = {isa = PBXFileReference; lastKnownFileType = sourcecode.swift; path = UIBarButtonItem.swift; sourceTree = "<group>"; };
		90C04D421E8F0B1D000077C8 /* UIBarItem.swift */ = {isa = PBXFileReference; lastKnownFileType = sourcecode.swift; path = UIBarItem.swift; sourceTree = "<group>"; };
		90C04D431E8F0B1D000077C8 /* UIButton.swift */ = {isa = PBXFileReference; lastKnownFileType = sourcecode.swift; path = UIButton.swift; sourceTree = "<group>"; };
		90C04D441E8F0B1D000077C8 /* UICollectionView.swift */ = {isa = PBXFileReference; lastKnownFileType = sourcecode.swift; path = UICollectionView.swift; sourceTree = "<group>"; };
		90C04D451E8F0B1D000077C8 /* UIControl.swift */ = {isa = PBXFileReference; lastKnownFileType = sourcecode.swift; path = UIControl.swift; sourceTree = "<group>"; };
		90C04D461E8F0B1D000077C8 /* UIDatePicker.swift */ = {isa = PBXFileReference; lastKnownFileType = sourcecode.swift; path = UIDatePicker.swift; sourceTree = "<group>"; };
		90C04D471E8F0B1D000077C8 /* UIGestureRecognizer.swift */ = {isa = PBXFileReference; lastKnownFileType = sourcecode.swift; path = UIGestureRecognizer.swift; sourceTree = "<group>"; };
		90C04D481E8F0B1D000077C8 /* UIImageView.swift */ = {isa = PBXFileReference; lastKnownFileType = sourcecode.swift; path = UIImageView.swift; sourceTree = "<group>"; };
		90C04D491E8F0B1D000077C8 /* UILabel.swift */ = {isa = PBXFileReference; lastKnownFileType = sourcecode.swift; path = UILabel.swift; sourceTree = "<group>"; };
		90C04D4A1E8F0B1D000077C8 /* UINavigationBar.swift */ = {isa = PBXFileReference; lastKnownFileType = sourcecode.swift; path = UINavigationBar.swift; sourceTree = "<group>"; };
		90C04D4B1E8F0B1D000077C8 /* UINavigationItem.swift */ = {isa = PBXFileReference; lastKnownFileType = sourcecode.swift; path = UINavigationItem.swift; sourceTree = "<group>"; };
		90C04D4C1E8F0B1D000077C8 /* UIProgressView.swift */ = {isa = PBXFileReference; lastKnownFileType = sourcecode.swift; path = UIProgressView.swift; sourceTree = "<group>"; };
		90C04D4D1E8F0B1D000077C8 /* UIRefreshControl.swift */ = {isa = PBXFileReference; lastKnownFileType = sourcecode.swift; path = UIRefreshControl.swift; sourceTree = "<group>"; };
		90C04D4E1E8F0B1D000077C8 /* UISegmentedControl.swift */ = {isa = PBXFileReference; lastKnownFileType = sourcecode.swift; path = UISegmentedControl.swift; sourceTree = "<group>"; };
		90C04D4F1E8F0B1D000077C8 /* UISlider.swift */ = {isa = PBXFileReference; lastKnownFileType = sourcecode.swift; path = UISlider.swift; sourceTree = "<group>"; };
		90C04D501E8F0B1D000077C8 /* UIStepper.swift */ = {isa = PBXFileReference; lastKnownFileType = sourcecode.swift; path = UIStepper.swift; sourceTree = "<group>"; };
		90C04D511E8F0B1D000077C8 /* UISwitch.swift */ = {isa = PBXFileReference; lastKnownFileType = sourcecode.swift; path = UISwitch.swift; sourceTree = "<group>"; };
		90C04D521E8F0B1D000077C8 /* UITableView.swift */ = {isa = PBXFileReference; lastKnownFileType = sourcecode.swift; path = UITableView.swift; sourceTree = "<group>"; };
		90C04D531E8F0B1D000077C8 /* UITextField.swift */ = {isa = PBXFileReference; lastKnownFileType = sourcecode.swift; path = UITextField.swift; sourceTree = "<group>"; };
		90C04D541E8F0B1D000077C8 /* UITextView.swift */ = {isa = PBXFileReference; lastKnownFileType = sourcecode.swift; path = UITextView.swift; sourceTree = "<group>"; };
		90C04D551E8F0B1D000077C8 /* UIView.swift */ = {isa = PBXFileReference; lastKnownFileType = sourcecode.swift; path = UIView.swift; sourceTree = "<group>"; };
		90C04DC71E8F0BA7000077C8 /* BondTests.swift */ = {isa = PBXFileReference; lastKnownFileType = sourcecode.swift; path = BondTests.swift; sourceTree = "<group>"; };
		90C04DC81E8F0BA7000077C8 /* DynamicSubjectTests.swift */ = {isa = PBXFileReference; lastKnownFileType = sourcecode.swift; path = DynamicSubjectTests.swift; sourceTree = "<group>"; };
		90C04DC91E8F0BA7000077C8 /* Helpers.swift */ = {isa = PBXFileReference; lastKnownFileType = sourcecode.swift; path = Helpers.swift; sourceTree = "<group>"; };
		90C04DCA1E8F0BA7000077C8 /* NSObjectTests.swift */ = {isa = PBXFileReference; lastKnownFileType = sourcecode.swift; path = NSObjectTests.swift; sourceTree = "<group>"; };
		90C04DCE1E8F0BA7000077C8 /* ProtocolProxyTests.swift */ = {isa = PBXFileReference; lastKnownFileType = sourcecode.swift; path = ProtocolProxyTests.swift; sourceTree = "<group>"; };
		90C04DCF1E8F0BA7000077C8 /* UICollectionViewTests.swift */ = {isa = PBXFileReference; lastKnownFileType = sourcecode.swift; path = UICollectionViewTests.swift; sourceTree = "<group>"; };
		90C04DD01E8F0BA7000077C8 /* UIKitTests.swift */ = {isa = PBXFileReference; lastKnownFileType = sourcecode.swift; path = UIKitTests.swift; sourceTree = "<group>"; };
		90C04DD11E8F0BA7000077C8 /* UITableViewTests.swift */ = {isa = PBXFileReference; lastKnownFileType = sourcecode.swift; path = UITableViewTests.swift; sourceTree = "<group>"; };
		EC0220091F8BE898002F8380 /* Property.swift */ = {isa = PBXFileReference; lastKnownFileType = sourcecode.swift; path = Property.swift; sourceTree = "<group>"; };
		EC14E6482132948D00A5AC8D /* TreeChangesetDiffAndPatchTest.swift */ = {isa = PBXFileReference; lastKnownFileType = sourcecode.swift; path = TreeChangesetDiffAndPatchTest.swift; sourceTree = "<group>"; };
		EC378E961E13FFD100E2197D /* Package.swift */ = {isa = PBXFileReference; lastKnownFileType = sourcecode.swift; path = Package.swift; sourceTree = "<group>"; };
		EC5EB13B215D1CAF00338531 /* ChangesetProtocol.swift */ = {isa = PBXFileReference; lastKnownFileType = sourcecode.swift; path = ChangesetProtocol.swift; sourceTree = "<group>"; };
		EC5EB13D215D352400338531 /* CollectionChangeset.swift */ = {isa = PBXFileReference; lastKnownFileType = sourcecode.swift; path = CollectionChangeset.swift; sourceTree = "<group>"; };
		EC5EB143215D480E00338531 /* SetChangeset.swift */ = {isa = PBXFileReference; lastKnownFileType = sourcecode.swift; path = SetChangeset.swift; sourceTree = "<group>"; };
		EC5EB145215D493000338531 /* DictionaryChangeset.swift */ = {isa = PBXFileReference; lastKnownFileType = sourcecode.swift; path = DictionaryChangeset.swift; sourceTree = "<group>"; };
		EC5EB149215D668900338531 /* TreeChangeset.swift */ = {isa = PBXFileReference; lastKnownFileType = sourcecode.swift; path = TreeChangeset.swift; sourceTree = "<group>"; };
		EC5EB155215D721600338531 /* ChangesetContainerProtocol+Property.swift */ = {isa = PBXFileReference; lastKnownFileType = sourcecode.swift; path = "ChangesetContainerProtocol+Property.swift"; sourceTree = "<group>"; };
		EC5EB16E215D783700338531 /* TreeChangeset+Array2D.swift */ = {isa = PBXFileReference; lastKnownFileType = sourcecode.swift; path = "TreeChangeset+Array2D.swift"; sourceTree = "<group>"; };
		EC5EB171215D7B0600338531 /* CollectionChangeset.Diff.swift */ = {isa = PBXFileReference; lastKnownFileType = sourcecode.swift; path = CollectionChangeset.Diff.swift; sourceTree = "<group>"; };
		EC5EB173215D7B3100338531 /* TreeChangeset.Diff.swift */ = {isa = PBXFileReference; lastKnownFileType = sourcecode.swift; path = TreeChangeset.Diff.swift; sourceTree = "<group>"; };
		EC6A35E52075FCB600E8F805 /* CollectionChangesetDiffAndPatchTest.swift */ = {isa = PBXFileReference; lastKnownFileType = sourcecode.swift; path = CollectionChangesetDiffAndPatchTest.swift; sourceTree = "<group>"; };
		EC706432208FCD36009BEB1C /* TreeNode.swift */ = {isa = PBXFileReference; lastKnownFileType = sourcecode.swift; path = TreeNode.swift; sourceTree = "<group>"; };
		EC860B24209E17B40010C09A /* TreeArray.swift */ = {isa = PBXFileReference; lastKnownFileType = sourcecode.swift; path = TreeArray.swift; sourceTree = "<group>"; };
		EC86E9AE1E9145CC008563B2 /* UIAccessibilityIdentification.swift */ = {isa = PBXFileReference; fileEncoding = 4; lastKnownFileType = sourcecode.swift; path = UIAccessibilityIdentification.swift; sourceTree = "<group>"; };
		ECAFB8D3200A7E3900EE0669 /* BNDInvocation.swift */ = {isa = PBXFileReference; lastKnownFileType = sourcecode.swift; path = BNDInvocation.swift; sourceTree = "<group>"; };
		ECAFB8D8200B60AA00EE0669 /* ProtocolProxyController.swift */ = {isa = PBXFileReference; lastKnownFileType = sourcecode.swift; path = ProtocolProxyController.swift; sourceTree = "<group>"; };
		ECC1A6CF207A18DC00AE762C /* NSTableView+ObservableCollection.swift */ = {isa = PBXFileReference; lastKnownFileType = sourcecode.swift; path = "NSTableView+ObservableCollection.swift"; sourceTree = "<group>"; };
		ECC4357621610C040002A869 /* ChangesetProtocol+Signal.swift */ = {isa = PBXFileReference; lastKnownFileType = sourcecode.swift; path = "ChangesetProtocol+Signal.swift"; sourceTree = "<group>"; };
		ECC43578216114B80002A869 /* CollectionChangeset+Differ.swift */ = {isa = PBXFileReference; lastKnownFileType = sourcecode.swift; path = "CollectionChangeset+Differ.swift"; sourceTree = "<group>"; };
		ECC4357A216125B20002A869 /* TreeChangeset+Differ.swift */ = {isa = PBXFileReference; lastKnownFileType = sourcecode.swift; path = "TreeChangeset+Differ.swift"; sourceTree = "<group>"; };
		ECD5940B1D93F2E400C840C2 /* Cartfile */ = {isa = PBXFileReference; lastKnownFileType = text; path = Cartfile; sourceTree = "<group>"; };
		ECD5940C1D93F2ED00C840C2 /* Bond.podspec */ = {isa = PBXFileReference; lastKnownFileType = text; path = Bond.podspec; sourceTree = "<group>"; };
		ECDC8CA7215EB0C30079E521 /* ChangesetContainerProtocol.swift */ = {isa = PBXFileReference; lastKnownFileType = sourcecode.swift; path = ChangesetContainerProtocol.swift; sourceTree = "<group>"; };
		ECDC8CA9215EB1640079E521 /* CollectionChangeset.Diff+Patch.swift */ = {isa = PBXFileReference; lastKnownFileType = sourcecode.swift; path = "CollectionChangeset.Diff+Patch.swift"; sourceTree = "<group>"; };
		ECDC8CAB215EBDA90079E521 /* CollectionChangeset.Operation.swift */ = {isa = PBXFileReference; lastKnownFileType = sourcecode.swift; path = CollectionChangeset.Operation.swift; sourceTree = "<group>"; };
		ECDC8CAE215EBFCF0079E521 /* TreeChangeset.Operation.swift */ = {isa = PBXFileReference; lastKnownFileType = sourcecode.swift; path = TreeChangeset.Operation.swift; sourceTree = "<group>"; };
		ECDC8CB0215EC3D10079E521 /* TreeChangeset.Diff+Patch.swift */ = {isa = PBXFileReference; lastKnownFileType = sourcecode.swift; path = "TreeChangeset.Diff+Patch.swift"; sourceTree = "<group>"; };
		ECDC8CB2215EC5120079E521 /* Array.swift */ = {isa = PBXFileReference; lastKnownFileType = sourcecode.swift; path = Array.swift; sourceTree = "<group>"; };
/* End PBXFileReference section */

/* Begin PBXFrameworksBuildPhase section */
		16210A381D3EC474004AEDF3 /* Frameworks */ = {
			isa = PBXFrameworksBuildPhase;
			buildActionMask = 2147483647;
			files = (
				904B87B91F6FFCE700FE0A24 /* Differ.framework in Frameworks */,
				165217961D70593E00C9FAEE /* ReactiveKit.framework in Frameworks */,
			);
			runOnlyForDeploymentPostprocessing = 0;
		};
		16210A421D3EC474004AEDF3 /* Frameworks */ = {
			isa = PBXFrameworksBuildPhase;
			buildActionMask = 2147483647;
			files = (
				16887E2E1D7444C900EDA099 /* ReactiveKit.framework in Frameworks */,
				16210A461D3EC474004AEDF3 /* Bond.framework in Frameworks */,
			);
			runOnlyForDeploymentPostprocessing = 0;
		};
		16887E341D744ABB00EDA099 /* Frameworks */ = {
			isa = PBXFrameworksBuildPhase;
			buildActionMask = 2147483647;
			files = (
				904B87D51F6FFE0300FE0A24 /* Bond.framework in Frameworks */,
				904B87D61F6FFE0300FE0A24 /* ReactiveKit.framework in Frameworks */,
				904B87D11F6FFDEE00FE0A24 /* Differ.framework in Frameworks */,
			);
			runOnlyForDeploymentPostprocessing = 0;
		};
		16D30EAA1D6591D300C2435D /* Frameworks */ = {
			isa = PBXFrameworksBuildPhase;
			buildActionMask = 2147483647;
			files = (
				904B87BC1F6FFCEB00FE0A24 /* Differ.framework in Frameworks */,
				165217991D70594D00C9FAEE /* ReactiveKit.framework in Frameworks */,
			);
			runOnlyForDeploymentPostprocessing = 0;
		};
		16D30ED21D65D11900C2435D /* Frameworks */ = {
			isa = PBXFrameworksBuildPhase;
			buildActionMask = 2147483647;
			files = (
				904B87BD1F6FFCEE00FE0A24 /* Differ.framework in Frameworks */,
				1652179C1D70595600C9FAEE /* ReactiveKit.framework in Frameworks */,
			);
			runOnlyForDeploymentPostprocessing = 0;
		};
/* End PBXFrameworksBuildPhase section */

/* Begin PBXGroup section */
		16210A321D3EC474004AEDF3 = {
			isa = PBXGroup;
			children = (
				ECD5940B1D93F2E400C840C2 /* Cartfile */,
				ECD5940C1D93F2ED00C840C2 /* Bond.podspec */,
				EC378E961E13FFD100E2197D /* Package.swift */,
				161D6D2D1D6F0D92004CA17D /* README.md */,
				90C04D011E8F0A97000077C8 /* Supporting Files */,
				16210A3E1D3EC474004AEDF3 /* Sources */,
				90C04DC51E8F0BA7000077C8 /* Tests */,
				16887E381D744ABB00EDA099 /* Bond-App */,
				16210A3D1D3EC474004AEDF3 /* Products */,
				90A3FAC21E0C8D8B0086A7F1 /* Differ.xcodeproj */,
				165217821D70591D00C9FAEE /* ReactiveKit.xcodeproj */,
				904B87B61F6FFCE700FE0A24 /* Frameworks */,
			);
			indentWidth = 4;
			sourceTree = "<group>";
			tabWidth = 4;
		};
		16210A3D1D3EC474004AEDF3 /* Products */ = {
			isa = PBXGroup;
			children = (
				16210A3C1D3EC474004AEDF3 /* Bond.framework */,
				16210A451D3EC474004AEDF3 /* BondTests.xctest */,
				16D30EAE1D6591D300C2435D /* Bond.framework */,
				16D30ED61D65D11900C2435D /* Bond.framework */,
				16887E371D744ABB00EDA099 /* Bond-App.app */,
			);
			name = Products;
			sourceTree = "<group>";
		};
		16210A3E1D3EC474004AEDF3 /* Sources */ = {
			isa = PBXGroup;
			children = (
				90C04D151E8F0B12000077C8 /* BNDProtocolProxyBase */,
				90C04D1F1E8F0B1D000077C8 /* Bond */,
			);
			path = Sources;
			sourceTree = "<group>";
		};
		165217831D70591D00C9FAEE /* Products */ = {
			isa = PBXGroup;
			children = (
				1652178B1D70591E00C9FAEE /* ReactiveKit.framework */,
				1652178D1D70591E00C9FAEE /* ReactiveKit.framework */,
				1652178F1D70591E00C9FAEE /* ReactiveKit.framework */,
				165217911D70591E00C9FAEE /* ReactiveKit.framework */,
				165217931D70591E00C9FAEE /* ReactiveKit-Tests.xctest */,
			);
			name = Products;
			sourceTree = "<group>";
		};
		16887E381D744ABB00EDA099 /* Bond-App */ = {
			isa = PBXGroup;
			children = (
				16887E391D744ABB00EDA099 /* AppDelegate.swift */,
				16887E421D744ABB00EDA099 /* LaunchScreen.storyboard */,
				16887E451D744ABB00EDA099 /* Info.plist */,
			);
			path = "Bond-App";
			sourceTree = "<group>";
		};
		904B87AC1F6FFCD300FE0A24 /* Products */ = {
			isa = PBXGroup;
			children = (
				904B87B11F6FFCD300FE0A24 /* Differ.framework */,
				904B87B31F6FFCD300FE0A24 /* DifferTests.xctest */,
			);
			name = Products;
			sourceTree = "<group>";
		};
		904B87B61F6FFCE700FE0A24 /* Frameworks */ = {
			isa = PBXGroup;
			children = (
			);
			name = Frameworks;
			sourceTree = "<group>";
		};
		90C04D011E8F0A97000077C8 /* Supporting Files */ = {
			isa = PBXGroup;
			children = (
				90C04D021E8F0A97000077C8 /* Bond-Info.plist */,
				90C04D031E8F0A97000077C8 /* Bond.h */,
				90C04D041E8F0A97000077C8 /* BondTests-Info.plist */,
			);
			path = "Supporting Files";
			sourceTree = "<group>";
		};
		90C04D151E8F0B12000077C8 /* BNDProtocolProxyBase */ = {
			isa = PBXGroup;
			children = (
				90C04D161E8F0B12000077C8 /* BNDProtocolProxyBase.m */,
				90C04D171E8F0B12000077C8 /* include */,
			);
			path = BNDProtocolProxyBase;
			sourceTree = "<group>";
		};
		90C04D171E8F0B12000077C8 /* include */ = {
			isa = PBXGroup;
			children = (
				90C04D181E8F0B12000077C8 /* BNDProtocolProxyBase.h */,
			);
			path = include;
			sourceTree = "<group>";
		};
		90C04D1F1E8F0B1D000077C8 /* Bond */ = {
			isa = PBXGroup;
			children = (
				90C04D201E8F0B1D000077C8 /* Bond.swift */,
				90C04D221E8F0B1D000077C8 /* SectionedDataSourceProtocol.swift */,
				90C04D231E8F0B1D000077C8 /* DynamicSubject.swift */,
				90C04D371E8F0B1D000077C8 /* Observable.swift */,
				ECAFB8D3200A7E3900EE0669 /* BNDInvocation.swift */,
				90C04D3C1E8F0B1D000077C8 /* ProtocolProxy.swift */,
				ECAFB8D8200B60AA00EE0669 /* ProtocolProxyController.swift */,
				EC0220091F8BE898002F8380 /* Property.swift */,
				90C04D571E8F0B4A000077C8 /* UIKit */,
				90C04D581E8F0B5E000077C8 /* AppKit */,
				90C04D591E8F0B75000077C8 /* Shared */,
				ECDC8CAD215EBE0F0079E521 /* Data Structures */,
				ECF15FD9207A036D00DEB77D /* Observable Collections */,
			);
			path = Bond;
			sourceTree = "<group>";
		};
		90C04D571E8F0B4A000077C8 /* UIKit */ = {
			isa = PBXGroup;
			children = (
				90C04D3F1E8F0B1D000077C8 /* UIActivityIndicatorView.swift */,
				90C04D401E8F0B1D000077C8 /* UIApplication.swift */,
				90C04D411E8F0B1D000077C8 /* UIBarButtonItem.swift */,
				90C04D421E8F0B1D000077C8 /* UIBarItem.swift */,
				90C04D431E8F0B1D000077C8 /* UIButton.swift */,
				90C04D441E8F0B1D000077C8 /* UICollectionView.swift */,
				90C04D451E8F0B1D000077C8 /* UIControl.swift */,
				90C04D461E8F0B1D000077C8 /* UIDatePicker.swift */,
				90C04D471E8F0B1D000077C8 /* UIGestureRecognizer.swift */,
				90C04D481E8F0B1D000077C8 /* UIImageView.swift */,
				90C04D491E8F0B1D000077C8 /* UILabel.swift */,
				EC86E9AE1E9145CC008563B2 /* UIAccessibilityIdentification.swift */,
				90C04D4A1E8F0B1D000077C8 /* UINavigationBar.swift */,
				90C04D4B1E8F0B1D000077C8 /* UINavigationItem.swift */,
				90C04D4C1E8F0B1D000077C8 /* UIProgressView.swift */,
				90C04D4D1E8F0B1D000077C8 /* UIRefreshControl.swift */,
				90C04D4E1E8F0B1D000077C8 /* UISegmentedControl.swift */,
				90C04D4F1E8F0B1D000077C8 /* UISlider.swift */,
				90C04D501E8F0B1D000077C8 /* UIStepper.swift */,
				90C04D511E8F0B1D000077C8 /* UISwitch.swift */,
				90C04D521E8F0B1D000077C8 /* UITableView.swift */,
				90C04D531E8F0B1D000077C8 /* UITextField.swift */,
				90C04D541E8F0B1D000077C8 /* UITextView.swift */,
				75CA9E9120678E600011E5BB /* UISearchBar.swift */,
				90C04D551E8F0B1D000077C8 /* UIView.swift */,
			);
			path = UIKit;
			sourceTree = "<group>";
		};
		90C04D581E8F0B5E000077C8 /* AppKit */ = {
			isa = PBXGroup;
			children = (
				90C04D251E8F0B1D000077C8 /* NSAppearanceCustomization.swift */,
				90C04D261E8F0B1D000077C8 /* NSButton.swift */,
				90C04D271E8F0B1D000077C8 /* NSColorWell.swift */,
				90C04D281E8F0B1D000077C8 /* NSControl.swift */,
				901E85A0214A125A00F03A80 /* NSGestureRecognizer.swift */,
				90C04D291E8F0B1D000077C8 /* NSImageView.swift */,
				90C04D2B1E8F0B1D000077C8 /* NSMenuItem.swift */,
				90677C3C207F38AE00BC4505 /* NSOutlineView.swift */,
				90677C44207F391700BC4505 /* NSOutlineView+ObservableTree.swift */,
				90C04D2E1E8F0B1D000077C8 /* NSPopUpButton.swift */,
				90C04D2F1E8F0B1D000077C8 /* NSProgressIndicator.swift */,
				90C04D301E8F0B1D000077C8 /* NSSegmentedControl.swift */,
				90C04D311E8F0B1D000077C8 /* NSSlider.swift */,
				90C04D321E8F0B1D000077C8 /* NSStatusBarButton.swift */,
				90C04D331E8F0B1D000077C8 /* NSTableView.swift */,
				ECC1A6CF207A18DC00AE762C /* NSTableView+ObservableCollection.swift */,
				90C04D341E8F0B1D000077C8 /* NSTextField.swift */,
				90C04D351E8F0B1D000077C8 /* NSTextView.swift */,
				90C04D361E8F0B1D000077C8 /* NSView.swift */,
			);
			path = AppKit;
			sourceTree = "<group>";
		};
		90C04D591E8F0B75000077C8 /* Shared */ = {
			isa = PBXGroup;
			children = (
				90C04D211E8F0B1D000077C8 /* CALayer.swift */,
				90C04D241E8F0B1D000077C8 /* NotificationCenter.swift */,
				90C04D2A1E8F0B1D000077C8 /* NSLayoutConstraint.swift */,
				90C04D2D1E8F0B1D000077C8 /* NSObject.swift */,
				90C04D2C1E8F0B1D000077C8 /* NSObject+KVO.swift */,
				90C04D3E1E8F0B1D000077C8 /* SignalProtocol.swift */,
			);
			path = Shared;
			sourceTree = "<group>";
		};
		90C04DC51E8F0BA7000077C8 /* Tests */ = {
			isa = PBXGroup;
			children = (
				90C04DC61E8F0BA7000077C8 /* BondTests */,
			);
			path = Tests;
			sourceTree = "<group>";
		};
		90C04DC61E8F0BA7000077C8 /* BondTests */ = {
			isa = PBXGroup;
			children = (
				90C04DC71E8F0BA7000077C8 /* BondTests.swift */,
				90C04DC81E8F0BA7000077C8 /* DynamicSubjectTests.swift */,
				90C04DC91E8F0BA7000077C8 /* Helpers.swift */,
				90C04DCA1E8F0BA7000077C8 /* NSObjectTests.swift */,
				90C04DCE1E8F0BA7000077C8 /* ProtocolProxyTests.swift */,
				90C04DCF1E8F0BA7000077C8 /* UICollectionViewTests.swift */,
				90C04DD01E8F0BA7000077C8 /* UIKitTests.swift */,
				90C04DD11E8F0BA7000077C8 /* UITableViewTests.swift */,
				EC6A35E52075FCB600E8F805 /* CollectionChangesetDiffAndPatchTest.swift */,
				EC14E6482132948D00A5AC8D /* TreeChangesetDiffAndPatchTest.swift */,
			);
			path = BondTests;
			sourceTree = "<group>";
		};
		ECDC8CAD215EBE0F0079E521 /* Data Structures */ = {
			isa = PBXGroup;
			children = (
				90677C10207EE44B00BC4505 /* TreeNodeProtocol.swift */,
				EC706432208FCD36009BEB1C /* TreeNode.swift */,
				EC860B24209E17B40010C09A /* TreeArray.swift */,
				ECDC8CB2215EC5120079E521 /* Array.swift */,
			);
			path = "Data Structures";
			sourceTree = "<group>";
		};
		ECF15FD9207A036D00DEB77D /* Observable Collections */ = {
			isa = PBXGroup;
			children = (
				EC5EB13B215D1CAF00338531 /* ChangesetProtocol.swift */,
				ECC4357621610C040002A869 /* ChangesetProtocol+Signal.swift */,
				ECDC8CA7215EB0C30079E521 /* ChangesetContainerProtocol.swift */,
				EC5EB155215D721600338531 /* ChangesetContainerProtocol+Property.swift */,
				EC5EB13D215D352400338531 /* CollectionChangeset.swift */,
				EC5EB171215D7B0600338531 /* CollectionChangeset.Diff.swift */,
				ECDC8CA9215EB1640079E521 /* CollectionChangeset.Diff+Patch.swift */,
				ECDC8CAB215EBDA90079E521 /* CollectionChangeset.Operation.swift */,
				ECC43578216114B80002A869 /* CollectionChangeset+Differ.swift */,
				EC5EB149215D668900338531 /* TreeChangeset.swift */,
				EC5EB173215D7B3100338531 /* TreeChangeset.Diff.swift */,
				ECDC8CB0215EC3D10079E521 /* TreeChangeset.Diff+Patch.swift */,
				ECDC8CAE215EBFCF0079E521 /* TreeChangeset.Operation.swift */,
				EC5EB16E215D783700338531 /* TreeChangeset+Array2D.swift */,
				ECC4357A216125B20002A869 /* TreeChangeset+Differ.swift */,
				EC5EB145215D493000338531 /* DictionaryChangeset.swift */,
				EC5EB143215D480E00338531 /* SetChangeset.swift */,
			);
			path = "Observable Collections";
			sourceTree = "<group>";
		};
/* End PBXGroup section */

/* Begin PBXHeadersBuildPhase section */
		16210A391D3EC474004AEDF3 /* Headers */ = {
			isa = PBXHeadersBuildPhase;
			buildActionMask = 2147483647;
			files = (
				90C04D081E8F0AD4000077C8 /* Bond.h in Headers */,
				EC893EC41F07A164007981EC /* BNDProtocolProxyBase.h in Headers */,
			);
			runOnlyForDeploymentPostprocessing = 0;
		};
		16D30EAB1D6591D300C2435D /* Headers */ = {
			isa = PBXHeadersBuildPhase;
			buildActionMask = 2147483647;
			files = (
				90C04D091E8F0AD5000077C8 /* Bond.h in Headers */,
				EC893EC51F07A164007981EC /* BNDProtocolProxyBase.h in Headers */,
			);
			runOnlyForDeploymentPostprocessing = 0;
		};
		16D30ED31D65D11900C2435D /* Headers */ = {
			isa = PBXHeadersBuildPhase;
			buildActionMask = 2147483647;
			files = (
				90C04D0A1E8F0AD5000077C8 /* Bond.h in Headers */,
				EC893EC61F07A164007981EC /* BNDProtocolProxyBase.h in Headers */,
			);
			runOnlyForDeploymentPostprocessing = 0;
		};
/* End PBXHeadersBuildPhase section */

/* Begin PBXNativeTarget section */
		16210A3B1D3EC474004AEDF3 /* Bond-iOS */ = {
			isa = PBXNativeTarget;
			buildConfigurationList = 16210A501D3EC474004AEDF3 /* Build configuration list for PBXNativeTarget "Bond-iOS" */;
			buildPhases = (
				16210A371D3EC474004AEDF3 /* Sources */,
				16210A381D3EC474004AEDF3 /* Frameworks */,
				16210A391D3EC474004AEDF3 /* Headers */,
			);
			buildRules = (
			);
			dependencies = (
				165217951D70593600C9FAEE /* PBXTargetDependency */,
			);
			name = "Bond-iOS";
			productName = Bond;
			productReference = 16210A3C1D3EC474004AEDF3 /* Bond.framework */;
			productType = "com.apple.product-type.framework";
		};
		16210A441D3EC474004AEDF3 /* BondTests */ = {
			isa = PBXNativeTarget;
			buildConfigurationList = 16210A531D3EC474004AEDF3 /* Build configuration list for PBXNativeTarget "BondTests" */;
			buildPhases = (
				16210A411D3EC474004AEDF3 /* Sources */,
				16210A421D3EC474004AEDF3 /* Frameworks */,
				16210A431D3EC474004AEDF3 /* Resources */,
			);
			buildRules = (
			);
			dependencies = (
				16210A481D3EC474004AEDF3 /* PBXTargetDependency */,
			);
			name = BondTests;
			productName = BondTests;
			productReference = 16210A451D3EC474004AEDF3 /* BondTests.xctest */;
			productType = "com.apple.product-type.bundle.unit-test";
		};
		16887E361D744ABB00EDA099 /* Bond-App */ = {
			isa = PBXNativeTarget;
			buildConfigurationList = 16887E461D744ABB00EDA099 /* Build configuration list for PBXNativeTarget "Bond-App" */;
			buildPhases = (
				16887E331D744ABB00EDA099 /* Sources */,
				16887E341D744ABB00EDA099 /* Frameworks */,
				16887E351D744ABB00EDA099 /* Resources */,
			);
			buildRules = (
			);
			dependencies = (
			);
			name = "Bond-App";
			productName = "Bond-App";
			productReference = 16887E371D744ABB00EDA099 /* Bond-App.app */;
			productType = "com.apple.product-type.application";
		};
		16D30EAD1D6591D300C2435D /* Bond-macOS */ = {
			isa = PBXNativeTarget;
			buildConfigurationList = 16D30EB31D6591D300C2435D /* Build configuration list for PBXNativeTarget "Bond-macOS" */;
			buildPhases = (
				16D30EA91D6591D300C2435D /* Sources */,
				16D30EAA1D6591D300C2435D /* Frameworks */,
				16D30EAB1D6591D300C2435D /* Headers */,
			);
			buildRules = (
			);
			dependencies = (
				165217981D70594900C9FAEE /* PBXTargetDependency */,
			);
			name = "Bond-macOS";
			productName = "Bond-macOS";
			productReference = 16D30EAE1D6591D300C2435D /* Bond.framework */;
			productType = "com.apple.product-type.framework";
		};
		16D30ED51D65D11900C2435D /* Bond-tvOS */ = {
			isa = PBXNativeTarget;
			buildConfigurationList = 16D30EDB1D65D11900C2435D /* Build configuration list for PBXNativeTarget "Bond-tvOS" */;
			buildPhases = (
				16D30ED11D65D11900C2435D /* Sources */,
				16D30ED21D65D11900C2435D /* Frameworks */,
				16D30ED31D65D11900C2435D /* Headers */,
			);
			buildRules = (
			);
			dependencies = (
				1652179B1D70595300C9FAEE /* PBXTargetDependency */,
			);
			name = "Bond-tvOS";
			productName = "Bond-tvOS";
			productReference = 16D30ED61D65D11900C2435D /* Bond.framework */;
			productType = "com.apple.product-type.framework";
		};
/* End PBXNativeTarget section */

/* Begin PBXProject section */
		16210A331D3EC474004AEDF3 /* Project object */ = {
			isa = PBXProject;
			attributes = {
				LastSwiftUpdateCheck = 0800;
				LastUpgradeCheck = 0930;
				ORGANIZATIONNAME = "Swift Bond";
				TargetAttributes = {
					16210A3B1D3EC474004AEDF3 = {
						CreatedOnToolsVersion = 8.0;
						LastSwiftMigration = 0900;
						ProvisioningStyle = Automatic;
					};
					16210A441D3EC474004AEDF3 = {
						CreatedOnToolsVersion = 8.0;
						LastSwiftMigration = 0900;
						ProvisioningStyle = Automatic;
						TestTargetID = 16887E361D744ABB00EDA099;
					};
					16887E361D744ABB00EDA099 = {
						CreatedOnToolsVersion = 8.0;
						LastSwiftMigration = 0900;
						ProvisioningStyle = Automatic;
					};
					16D30EAD1D6591D300C2435D = {
						CreatedOnToolsVersion = 8.0;
						LastSwiftMigration = 0800;
						ProvisioningStyle = Automatic;
					};
					16D30ED51D65D11900C2435D = {
						CreatedOnToolsVersion = 8.0;
						LastSwiftMigration = 0800;
						ProvisioningStyle = Automatic;
					};
				};
			};
			buildConfigurationList = 16210A361D3EC474004AEDF3 /* Build configuration list for PBXProject "Bond" */;
			compatibilityVersion = "Xcode 3.2";
			developmentRegion = English;
			hasScannedForEncodings = 0;
			knownRegions = (
				en,
				Base,
			);
			mainGroup = 16210A321D3EC474004AEDF3;
			productRefGroup = 16210A3D1D3EC474004AEDF3 /* Products */;
			projectDirPath = "";
			projectReferences = (
				{
					ProductGroup = 904B87AC1F6FFCD300FE0A24 /* Products */;
					ProjectRef = 90A3FAC21E0C8D8B0086A7F1 /* Differ.xcodeproj */;
				},
				{
					ProductGroup = 165217831D70591D00C9FAEE /* Products */;
					ProjectRef = 165217821D70591D00C9FAEE /* ReactiveKit.xcodeproj */;
				},
			);
			projectRoot = "";
			targets = (
				16210A3B1D3EC474004AEDF3 /* Bond-iOS */,
				16D30EAD1D6591D300C2435D /* Bond-macOS */,
				16D30ED51D65D11900C2435D /* Bond-tvOS */,
				16210A441D3EC474004AEDF3 /* BondTests */,
				16887E361D744ABB00EDA099 /* Bond-App */,
			);
		};
/* End PBXProject section */

/* Begin PBXReferenceProxy section */
		1652178B1D70591E00C9FAEE /* ReactiveKit.framework */ = {
			isa = PBXReferenceProxy;
			fileType = wrapper.framework;
			path = ReactiveKit.framework;
			remoteRef = 1652178A1D70591E00C9FAEE /* PBXContainerItemProxy */;
			sourceTree = BUILT_PRODUCTS_DIR;
		};
		1652178D1D70591E00C9FAEE /* ReactiveKit.framework */ = {
			isa = PBXReferenceProxy;
			fileType = wrapper.framework;
			path = ReactiveKit.framework;
			remoteRef = 1652178C1D70591E00C9FAEE /* PBXContainerItemProxy */;
			sourceTree = BUILT_PRODUCTS_DIR;
		};
		1652178F1D70591E00C9FAEE /* ReactiveKit.framework */ = {
			isa = PBXReferenceProxy;
			fileType = wrapper.framework;
			path = ReactiveKit.framework;
			remoteRef = 1652178E1D70591E00C9FAEE /* PBXContainerItemProxy */;
			sourceTree = BUILT_PRODUCTS_DIR;
		};
		165217911D70591E00C9FAEE /* ReactiveKit.framework */ = {
			isa = PBXReferenceProxy;
			fileType = wrapper.framework;
			path = ReactiveKit.framework;
			remoteRef = 165217901D70591E00C9FAEE /* PBXContainerItemProxy */;
			sourceTree = BUILT_PRODUCTS_DIR;
		};
		165217931D70591E00C9FAEE /* ReactiveKit-Tests.xctest */ = {
			isa = PBXReferenceProxy;
			fileType = wrapper.cfbundle;
			path = "ReactiveKit-Tests.xctest";
			remoteRef = 165217921D70591E00C9FAEE /* PBXContainerItemProxy */;
			sourceTree = BUILT_PRODUCTS_DIR;
		};
		904B87B11F6FFCD300FE0A24 /* Differ.framework */ = {
			isa = PBXReferenceProxy;
			fileType = wrapper.framework;
			path = Differ.framework;
			remoteRef = 904B87B01F6FFCD300FE0A24 /* PBXContainerItemProxy */;
			sourceTree = BUILT_PRODUCTS_DIR;
		};
		904B87B31F6FFCD300FE0A24 /* DifferTests.xctest */ = {
			isa = PBXReferenceProxy;
			fileType = wrapper.cfbundle;
			path = DifferTests.xctest;
			remoteRef = 904B87B21F6FFCD300FE0A24 /* PBXContainerItemProxy */;
			sourceTree = BUILT_PRODUCTS_DIR;
		};
/* End PBXReferenceProxy section */

/* Begin PBXResourcesBuildPhase section */
		16210A431D3EC474004AEDF3 /* Resources */ = {
			isa = PBXResourcesBuildPhase;
			buildActionMask = 2147483647;
			files = (
			);
			runOnlyForDeploymentPostprocessing = 0;
		};
		16887E351D744ABB00EDA099 /* Resources */ = {
			isa = PBXResourcesBuildPhase;
			buildActionMask = 2147483647;
			files = (
				16887E441D744ABB00EDA099 /* LaunchScreen.storyboard in Resources */,
			);
			runOnlyForDeploymentPostprocessing = 0;
		};
/* End PBXResourcesBuildPhase section */

/* Begin PBXSourcesBuildPhase section */
		16210A371D3EC474004AEDF3 /* Sources */ = {
			isa = PBXSourcesBuildPhase;
			buildActionMask = 2147483647;
			files = (
				ECC4357B216125B20002A869 /* TreeChangeset+Differ.swift in Sources */,
				90A4437A1E91390000D611FE /* BNDProtocolProxyBase.m in Sources */,
				90A4430F1E9055D100D611FE /* NSSlider.swift in Sources */,
				90C04DAF1E8F0B97000077C8 /* UIApplication.swift in Sources */,
				90C04D721E8F0B89000077C8 /* DynamicSubject.swift in Sources */,
				90C04D791E8F0B89000077C8 /* NSObject.swift in Sources */,
				90C04D761E8F0B89000077C8 /* CALayer.swift in Sources */,
				90C04DB81E8F0B97000077C8 /* UILabel.swift in Sources */,
				90C04DC11E8F0B97000077C8 /* UITableView.swift in Sources */,
				ECBC51F72161639500BE80EC /* Array.swift in Sources */,
				EC5EB16F215D783700338531 /* TreeChangeset+Array2D.swift in Sources */,
				90A443141E9055D200D611FE /* NSView.swift in Sources */,
				90C04DB41E8F0B97000077C8 /* UIControl.swift in Sources */,
				90C04DC01E8F0B97000077C8 /* UISwitch.swift in Sources */,
				90C04D731E8F0B89000077C8 /* Observable.swift in Sources */,
				90A443101E9055D100D611FE /* NSStatusBarButton.swift in Sources */,
				90C04D741E8F0B89000077C8 /* ProtocolProxy.swift in Sources */,
				90C04DAE1E8F0B97000077C8 /* UIActivityIndicatorView.swift in Sources */,
				90C04DB11E8F0B97000077C8 /* UIBarItem.swift in Sources */,
				EC381186209EFFAC00613B29 /* NSOutlineView+ObservableTree.swift in Sources */,
				EC5EB13C215D1CAF00338531 /* ChangesetProtocol.swift in Sources */,
				90C04DC41E8F0B97000077C8 /* UIView.swift in Sources */,
				EC86E9AF1E9145CC008563B2 /* UIAccessibilityIdentification.swift in Sources */,
				90A4430D1E9055D100D611FE /* NSProgressIndicator.swift in Sources */,
				90C04DB91E8F0B97000077C8 /* UINavigationBar.swift in Sources */,
				EC02200A1F8BE898002F8380 /* Property.swift in Sources */,
				90C04DBE1E8F0B97000077C8 /* UISlider.swift in Sources */,
				90C04DBC1E8F0B97000077C8 /* UIRefreshControl.swift in Sources */,
				EC5EB156215D721600338531 /* ChangesetContainerProtocol+Property.swift in Sources */,
				ECBC51FA216163BA00BE80EC /* TreeNode.swift in Sources */,
				90C04D711E8F0B89000077C8 /* SectionedDataSourceProtocol.swift in Sources */,
				EC5EB146215D493000338531 /* DictionaryChangeset.swift in Sources */,
				90C04DBD1E8F0B97000077C8 /* UISegmentedControl.swift in Sources */,
				90A443071E9055D100D611FE /* NSButton.swift in Sources */,
				90C04D701E8F0B89000077C8 /* Bond.swift in Sources */,
				ECBC51F62161639500BE80EC /* TreeArray.swift in Sources */,
				90A443061E9055D100D611FE /* NSAppearanceCustomization.swift in Sources */,
				EC5EB174215D7B3100338531 /* TreeChangeset.Diff.swift in Sources */,
				75CA9E9220678E600011E5BB /* UISearchBar.swift in Sources */,
				90C04DC31E8F0B97000077C8 /* UITextView.swift in Sources */,
				90A443131E9055D200D611FE /* NSTextView.swift in Sources */,
				901E85A1214A125A00F03A80 /* NSGestureRecognizer.swift in Sources */,
				90C04DB21E8F0B97000077C8 /* UIButton.swift in Sources */,
				070FE2741F0138180031B7BD /* NSLayoutConstraint.swift in Sources */,
				90C04DB61E8F0B97000077C8 /* UIGestureRecognizer.swift in Sources */,
				90A4430B1E9055D100D611FE /* NSMenuItem.swift in Sources */,
				90C04DB01E8F0B97000077C8 /* UIBarButtonItem.swift in Sources */,
				90A443091E9055D100D611FE /* NSControl.swift in Sources */,
				90C04D7A1E8F0B89000077C8 /* SignalProtocol.swift in Sources */,
				EC5EB154215D6BBC00338531 /* TreeChangeset.swift in Sources */,
				90C04DBA1E8F0B97000077C8 /* UINavigationItem.swift in Sources */,
				ECAFB8D9200B60AA00EE0669 /* ProtocolProxyController.swift in Sources */,
				90C04DB71E8F0B97000077C8 /* UIImageView.swift in Sources */,
				90C04DBF1E8F0B97000077C8 /* UIStepper.swift in Sources */,
				90A4430E1E9055D100D611FE /* NSSegmentedControl.swift in Sources */,
				ECC1A6D0207A18DC00AE762C /* NSTableView+ObservableCollection.swift in Sources */,
				90A4430A1E9055D100D611FE /* NSImageView.swift in Sources */,
				90A4430C1E9055D100D611FE /* NSPopUpButton.swift in Sources */,
				ECAFB8D4200A7E3900EE0669 /* BNDInvocation.swift in Sources */,
				90A443121E9055D100D611FE /* NSTextField.swift in Sources */,
				90C04DC21E8F0B97000077C8 /* UITextField.swift in Sources */,
				ECDC8CB1215EC3D10079E521 /* TreeChangeset.Diff+Patch.swift in Sources */,
				EC5EB13E215D352400338531 /* CollectionChangeset.swift in Sources */,
				ECC4357721610C040002A869 /* ChangesetProtocol+Signal.swift in Sources */,
				90C04DB51E8F0B97000077C8 /* UIDatePicker.swift in Sources */,
				90A443111E9055D100D611FE /* NSTableView.swift in Sources */,
				ECDC8CAF215EBFCF0079E521 /* TreeChangeset.Operation.swift in Sources */,
				ECBC51F42161639500BE80EC /* TreeNodeProtocol.swift in Sources */,
				90C04D771E8F0B89000077C8 /* NotificationCenter.swift in Sources */,
				EC5EB144215D480E00338531 /* SetChangeset.swift in Sources */,
				90C04D781E8F0B89000077C8 /* NSObject+KVO.swift in Sources */,
				ECDC8CAA215EB1640079E521 /* CollectionChangeset.Diff+Patch.swift in Sources */,
				90A443081E9055D100D611FE /* NSColorWell.swift in Sources */,
				ECC43579216114B80002A869 /* CollectionChangeset+Differ.swift in Sources */,
				90C04DBB1E8F0B97000077C8 /* UIProgressView.swift in Sources */,
				ECDC8CAC215EBDA90079E521 /* CollectionChangeset.Operation.swift in Sources */,
				ECDC8CA8215EB0C30079E521 /* ChangesetContainerProtocol.swift in Sources */,
				EC5EB172215D7B0600338531 /* CollectionChangeset.Diff.swift in Sources */,
				EC38117F209EFFA600613B29 /* NSOutlineView.swift in Sources */,
			);
			runOnlyForDeploymentPostprocessing = 0;
		};
		16210A411D3EC474004AEDF3 /* Sources */ = {
			isa = PBXSourcesBuildPhase;
			buildActionMask = 2147483647;
			files = (
				ECC4358521612B430002A869 /* DynamicSubjectTests.swift in Sources */,
				ECC4358221612B310002A869 /* UIKitTests.swift in Sources */,
				ECC4358321612B350002A869 /* ProtocolProxyTests.swift in Sources */,
				ECC4358721612B480002A869 /* NSObjectTests.swift in Sources */,
				ECC4358621612B460002A869 /* Helpers.swift in Sources */,
				ECC4358421612B410002A869 /* BondTests.swift in Sources */,
				ECC43580216127EF0002A869 /* UITableViewTests.swift in Sources */,
				ECC4357E216127490002A869 /* TreeChangesetDiffAndPatchTest.swift in Sources */,
				ECC4357D216126B40002A869 /* CollectionChangesetDiffAndPatchTest.swift in Sources */,
			);
			runOnlyForDeploymentPostprocessing = 0;
		};
		16887E331D744ABB00EDA099 /* Sources */ = {
			isa = PBXSourcesBuildPhase;
			buildActionMask = 2147483647;
			files = (
				16887E3A1D744ABB00EDA099 /* AppDelegate.swift in Sources */,
			);
			runOnlyForDeploymentPostprocessing = 0;
		};
		16D30EA91D6591D300C2435D /* Sources */ = {
			isa = PBXSourcesBuildPhase;
			buildActionMask = 2147483647;
			files = (
				90A4437D1E91391B00D611FE /* BNDProtocolProxyBase.m in Sources */,
				ECC1A6D1207A18DC00AE762C /* NSTableView+ObservableCollection.swift in Sources */,
				90A443361E9055D800D611FE /* UISwitch.swift in Sources */,
				90A443271E9055D800D611FE /* UIBarItem.swift in Sources */,
				ECBC51C02161637A00BE80EC /* CollectionChangeset+Differ.swift in Sources */,
				90C04D861E8F0B8D000077C8 /* NSStatusBarButton.swift in Sources */,
				90C04D811E8F0B8D000077C8 /* NSMenuItem.swift in Sources */,
				90C04D891E8F0B8D000077C8 /* NSTextView.swift in Sources */,
				90C04D841E8F0B8D000077C8 /* NSSegmentedControl.swift in Sources */,
				90C04D671E8F0B89000077C8 /* DynamicSubject.swift in Sources */,
				90C04D6E1E8F0B89000077C8 /* NSObject.swift in Sources */,
				90C04D7B1E8F0B8D000077C8 /* NSAppearanceCustomization.swift in Sources */,
				90A4432C1E9055D800D611FE /* UIGestureRecognizer.swift in Sources */,
				ECBC51F22161639500BE80EC /* TreeArray.swift in Sources */,
				EC381187209EFFAD00613B29 /* NSOutlineView+ObservableTree.swift in Sources */,
				90C04D8A1E8F0B8D000077C8 /* NSView.swift in Sources */,
				90C04D6B1E8F0B89000077C8 /* CALayer.swift in Sources */,
				90A443311E9055D800D611FE /* UIProgressView.swift in Sources */,
				ECBC51B92161637A00BE80EC /* ChangesetProtocol+Signal.swift in Sources */,
				ECBC51BC2161637A00BE80EC /* CollectionChangeset.swift in Sources */,
				9025DCAB1F981693007B7689 /* Property.swift in Sources */,
				90A4432E1E9055D800D611FE /* UILabel.swift in Sources */,
				ECBC51C82161637A00BE80EC /* SetChangeset.swift in Sources */,
				ECBC51F02161639500BE80EC /* TreeNodeProtocol.swift in Sources */,
				ECBC51C32161637A00BE80EC /* TreeChangeset.Diff+Patch.swift in Sources */,
				90C04D681E8F0B89000077C8 /* Observable.swift in Sources */,
				90A443331E9055D800D611FE /* UISegmentedControl.swift in Sources */,
				ECBC51F9216163BA00BE80EC /* TreeNode.swift in Sources */,
				90C04D851E8F0B8D000077C8 /* NSSlider.swift in Sources */,
				90A443261E9055D800D611FE /* UIBarButtonItem.swift in Sources */,
				ECBC51BE2161637A00BE80EC /* CollectionChangeset.Diff+Patch.swift in Sources */,
				ECBC51C62161637A00BE80EC /* TreeChangeset+Differ.swift in Sources */,
				ECBC51BF2161637A00BE80EC /* CollectionChangeset.Operation.swift in Sources */,
				ECBC51BA2161637A00BE80EC /* ChangesetContainerProtocol.swift in Sources */,
				90C04D871E8F0B8D000077C8 /* NSTableView.swift in Sources */,
				90C04D691E8F0B89000077C8 /* ProtocolProxy.swift in Sources */,
				90A4432D1E9055D800D611FE /* UIImageView.swift in Sources */,
				90C04D7C1E8F0B8D000077C8 /* NSButton.swift in Sources */,
				90A443381E9055D800D611FE /* UITextField.swift in Sources */,
				90C04D881E8F0B8D000077C8 /* NSTextField.swift in Sources */,
				90A4432A1E9055D800D611FE /* UIControl.swift in Sources */,
				90C04D661E8F0B89000077C8 /* SectionedDataSourceProtocol.swift in Sources */,
				90C04D651E8F0B89000077C8 /* Bond.swift in Sources */,
				90C04D6F1E8F0B89000077C8 /* SignalProtocol.swift in Sources */,
				EC381184209EFFA600613B29 /* NSOutlineView.swift in Sources */,
				ECBC51B82161637A00BE80EC /* ChangesetProtocol.swift in Sources */,
				90A443391E9055D800D611FE /* UITextView.swift in Sources */,
				90C04D7F1E8F0B8D000077C8 /* NSImageView.swift in Sources */,
				90C04D7D1E8F0B8D000077C8 /* NSColorWell.swift in Sources */,
				90A443321E9055D800D611FE /* UIRefreshControl.swift in Sources */,
				90A4433A1E9055D800D611FE /* UIView.swift in Sources */,
				90C04D801E8F0B8D000077C8 /* NSLayoutConstraint.swift in Sources */,
				ECBC51BB2161637A00BE80EC /* ChangesetContainerProtocol+Property.swift in Sources */,
				ECAFB8DA200B60AA00EE0669 /* ProtocolProxyController.swift in Sources */,
				90A443351E9055D800D611FE /* UIStepper.swift in Sources */,
				90A443301E9055D800D611FE /* UINavigationItem.swift in Sources */,
				90C04D821E8F0B8D000077C8 /* NSPopUpButton.swift in Sources */,
				90A4432F1E9055D800D611FE /* UINavigationBar.swift in Sources */,
				90C04D7E1E8F0B8D000077C8 /* NSControl.swift in Sources */,
				ECBC51C72161637A00BE80EC /* DictionaryChangeset.swift in Sources */,
				ECAFB8D5200A7E3900EE0669 /* BNDInvocation.swift in Sources */,
				ECBC51C22161637A00BE80EC /* TreeChangeset.Diff.swift in Sources */,
				90C04D831E8F0B8D000077C8 /* NSProgressIndicator.swift in Sources */,
				90C04D6C1E8F0B89000077C8 /* NotificationCenter.swift in Sources */,
				90A443251E9055D800D611FE /* UIApplication.swift in Sources */,
				90C04D6D1E8F0B89000077C8 /* NSObject+KVO.swift in Sources */,
				90A443241E9055D800D611FE /* UIActivityIndicatorView.swift in Sources */,
				90A443281E9055D800D611FE /* UIButton.swift in Sources */,
				ECBC51C52161637A00BE80EC /* TreeChangeset+Array2D.swift in Sources */,
				90A443371E9055D800D611FE /* UITableView.swift in Sources */,
				ECBC51F32161639500BE80EC /* Array.swift in Sources */,
				ECBC51FC2161649900BE80EC /* TreeChangeset.swift in Sources */,
				90A443341E9055D800D611FE /* UISlider.swift in Sources */,
				ECBC51FD216164B400BE80EC /* TreeChangeset.Operation.swift in Sources */,
				ECBC51BD2161637A00BE80EC /* CollectionChangeset.Diff.swift in Sources */,
				9025DCB11F9816A7007B7689 /* UIAccessibilityIdentification.swift in Sources */,
				90A4432B1E9055D800D611FE /* UIDatePicker.swift in Sources */,
			);
			runOnlyForDeploymentPostprocessing = 0;
		};
		16D30ED11D65D11900C2435D /* Sources */ = {
			isa = PBXSourcesBuildPhase;
			buildActionMask = 2147483647;
			files = (
				90A4437E1E91391D00D611FE /* BNDProtocolProxyBase.m in Sources */,
				ECC1A6D2207A18DC00AE762C /* NSTableView+ObservableCollection.swift in Sources */,
				90A4431E1E9055D200D611FE /* NSSlider.swift in Sources */,
				ECAFB8D6200A7E3900EE0669 /* BNDInvocation.swift in Sources */,
				ECBC51D52161637B00BE80EC /* CollectionChangeset+Differ.swift in Sources */,
				90C04D981E8F0B96000077C8 /* UIApplication.swift in Sources */,
				90C04D5C1E8F0B88000077C8 /* DynamicSubject.swift in Sources */,
				90C04D631E8F0B88000077C8 /* NSObject.swift in Sources */,
				90C04D601E8F0B88000077C8 /* CALayer.swift in Sources */,
				90C04DA11E8F0B96000077C8 /* UILabel.swift in Sources */,
				90C04DAA1E8F0B96000077C8 /* UITableView.swift in Sources */,
				90A443231E9055D200D611FE /* NSView.swift in Sources */,
				90C04D9D1E8F0B96000077C8 /* UIControl.swift in Sources */,
				ECBC51EE2161639400BE80EC /* TreeArray.swift in Sources */,
				EC381188209EFFAD00613B29 /* NSOutlineView+ObservableTree.swift in Sources */,
				90C04DA91E8F0B96000077C8 /* UISwitch.swift in Sources */,
				90C04D5D1E8F0B88000077C8 /* Observable.swift in Sources */,
				90A4431F1E9055D200D611FE /* NSStatusBarButton.swift in Sources */,
				ECBC51CE2161637B00BE80EC /* ChangesetProtocol+Signal.swift in Sources */,
				ECBC51D12161637B00BE80EC /* CollectionChangeset.swift in Sources */,
				90C04D5E1E8F0B88000077C8 /* ProtocolProxy.swift in Sources */,
				90C04D971E8F0B96000077C8 /* UIActivityIndicatorView.swift in Sources */,
				ECBC51DD2161637B00BE80EC /* SetChangeset.swift in Sources */,
				ECBC51EC2161639400BE80EC /* TreeNodeProtocol.swift in Sources */,
				ECBC51D82161637B00BE80EC /* TreeChangeset.Diff+Patch.swift in Sources */,
				90C04D9A1E8F0B96000077C8 /* UIBarItem.swift in Sources */,
				90C04DAD1E8F0B96000077C8 /* UIView.swift in Sources */,
				ECBC51F8216163BA00BE80EC /* TreeNode.swift in Sources */,
				ECBC51D62161637B00BE80EC /* TreeChangeset.swift in Sources */,
				EC86E9B01E9145CC008563B2 /* UIAccessibilityIdentification.swift in Sources */,
				90A4431C1E9055D200D611FE /* NSProgressIndicator.swift in Sources */,
				ECBC51D32161637B00BE80EC /* CollectionChangeset.Diff+Patch.swift in Sources */,
				ECBC51DB2161637B00BE80EC /* TreeChangeset+Differ.swift in Sources */,
				ECBC51D42161637B00BE80EC /* CollectionChangeset.Operation.swift in Sources */,
				ECBC51CF2161637B00BE80EC /* ChangesetContainerProtocol.swift in Sources */,
				90C04DA21E8F0B96000077C8 /* UINavigationBar.swift in Sources */,
				9025DCB01F981694007B7689 /* Property.swift in Sources */,
				90C04DA71E8F0B96000077C8 /* UISlider.swift in Sources */,
				90C04DA51E8F0B96000077C8 /* UIRefreshControl.swift in Sources */,
				90C04D5B1E8F0B88000077C8 /* SectionedDataSourceProtocol.swift in Sources */,
				90C04DA61E8F0B96000077C8 /* UISegmentedControl.swift in Sources */,
				90A443161E9055D200D611FE /* NSButton.swift in Sources */,
				90C04D5A1E8F0B88000077C8 /* Bond.swift in Sources */,
				90A443151E9055D200D611FE /* NSAppearanceCustomization.swift in Sources */,
				90C04DAC1E8F0B96000077C8 /* UITextView.swift in Sources */,
				EC381185209EFFA700613B29 /* NSOutlineView.swift in Sources */,
				ECBC51CD2161637B00BE80EC /* ChangesetProtocol.swift in Sources */,
				90A443221E9055D200D611FE /* NSTextView.swift in Sources */,
				90C04D9B1E8F0B96000077C8 /* UIButton.swift in Sources */,
				070FE2781F0138190031B7BD /* NSLayoutConstraint.swift in Sources */,
				90C04D9F1E8F0B96000077C8 /* UIGestureRecognizer.swift in Sources */,
				90A4431A1E9055D200D611FE /* NSMenuItem.swift in Sources */,
				90C04D991E8F0B96000077C8 /* UIBarButtonItem.swift in Sources */,
				ECBC51D02161637B00BE80EC /* ChangesetContainerProtocol+Property.swift in Sources */,
				90A443181E9055D200D611FE /* NSControl.swift in Sources */,
				90C04D641E8F0B88000077C8 /* SignalProtocol.swift in Sources */,
				90C04DA31E8F0B96000077C8 /* UINavigationItem.swift in Sources */,
				ECAFB8DB200B60AA00EE0669 /* ProtocolProxyController.swift in Sources */,
				90C04DA01E8F0B96000077C8 /* UIImageView.swift in Sources */,
				90C04DA81E8F0B96000077C8 /* UIStepper.swift in Sources */,
				ECBC51DC2161637B00BE80EC /* DictionaryChangeset.swift in Sources */,
				90A4431D1E9055D200D611FE /* NSSegmentedControl.swift in Sources */,
				ECBC51D72161637B00BE80EC /* TreeChangeset.Diff.swift in Sources */,
				90A443191E9055D200D611FE /* NSImageView.swift in Sources */,
				90A4431B1E9055D200D611FE /* NSPopUpButton.swift in Sources */,
				90A443211E9055D200D611FE /* NSTextField.swift in Sources */,
				90C04DAB1E8F0B96000077C8 /* UITextField.swift in Sources */,
				90C04D9E1E8F0B96000077C8 /* UIDatePicker.swift in Sources */,
				90A443201E9055D200D611FE /* NSTableView.swift in Sources */,
				ECBC51DA2161637B00BE80EC /* TreeChangeset+Array2D.swift in Sources */,
				90C04D611E8F0B88000077C8 /* NotificationCenter.swift in Sources */,
				ECBC51EF2161639400BE80EC /* Array.swift in Sources */,
				90C04D621E8F0B88000077C8 /* NSObject+KVO.swift in Sources */,
				ECBC51FB216163E700BE80EC /* TreeChangeset.Operation.swift in Sources */,
				ECBC51D22161637B00BE80EC /* CollectionChangeset.Diff.swift in Sources */,
				90A443171E9055D200D611FE /* NSColorWell.swift in Sources */,
				90C04DA41E8F0B96000077C8 /* UIProgressView.swift in Sources */,
			);
			runOnlyForDeploymentPostprocessing = 0;
		};
/* End PBXSourcesBuildPhase section */

/* Begin PBXTargetDependency section */
		16210A481D3EC474004AEDF3 /* PBXTargetDependency */ = {
			isa = PBXTargetDependency;
			target = 16210A3B1D3EC474004AEDF3 /* Bond-iOS */;
			targetProxy = 16210A471D3EC474004AEDF3 /* PBXContainerItemProxy */;
		};
		165217951D70593600C9FAEE /* PBXTargetDependency */ = {
			isa = PBXTargetDependency;
			name = "ReactiveKit-iOS";
			targetProxy = 165217941D70593600C9FAEE /* PBXContainerItemProxy */;
		};
		165217981D70594900C9FAEE /* PBXTargetDependency */ = {
			isa = PBXTargetDependency;
			name = "ReactiveKit-macOS";
			targetProxy = 165217971D70594900C9FAEE /* PBXContainerItemProxy */;
		};
		1652179B1D70595300C9FAEE /* PBXTargetDependency */ = {
			isa = PBXTargetDependency;
			name = "ReactiveKit-tvOS";
			targetProxy = 1652179A1D70595300C9FAEE /* PBXContainerItemProxy */;
		};
/* End PBXTargetDependency section */

/* Begin PBXVariantGroup section */
		16887E421D744ABB00EDA099 /* LaunchScreen.storyboard */ = {
			isa = PBXVariantGroup;
			children = (
				16887E431D744ABB00EDA099 /* Base */,
			);
			name = LaunchScreen.storyboard;
			sourceTree = "<group>";
		};
/* End PBXVariantGroup section */

/* Begin XCBuildConfiguration section */
		16210A4E1D3EC474004AEDF3 /* Debug */ = {
			isa = XCBuildConfiguration;
			buildSettings = {
				ALWAYS_SEARCH_USER_PATHS = NO;
				CLANG_ANALYZER_NONNULL = YES;
				CLANG_CXX_LANGUAGE_STANDARD = "gnu++0x";
				CLANG_CXX_LIBRARY = "libc++";
				CLANG_ENABLE_MODULES = YES;
				CLANG_ENABLE_OBJC_ARC = YES;
				CLANG_WARN_BLOCK_CAPTURE_AUTORELEASING = YES;
				CLANG_WARN_BOOL_CONVERSION = YES;
				CLANG_WARN_COMMA = YES;
				CLANG_WARN_CONSTANT_CONVERSION = YES;
				CLANG_WARN_DEPRECATED_OBJC_IMPLEMENTATIONS = YES;
				CLANG_WARN_DIRECT_OBJC_ISA_USAGE = YES_ERROR;
				CLANG_WARN_DOCUMENTATION_COMMENTS = YES;
				CLANG_WARN_EMPTY_BODY = YES;
				CLANG_WARN_ENUM_CONVERSION = YES;
				CLANG_WARN_INFINITE_RECURSION = YES;
				CLANG_WARN_INT_CONVERSION = YES;
				CLANG_WARN_NON_LITERAL_NULL_CONVERSION = YES;
				CLANG_WARN_OBJC_IMPLICIT_RETAIN_SELF = YES;
				CLANG_WARN_OBJC_LITERAL_CONVERSION = YES;
				CLANG_WARN_OBJC_ROOT_CLASS = YES_ERROR;
				CLANG_WARN_RANGE_LOOP_ANALYSIS = YES;
				CLANG_WARN_STRICT_PROTOTYPES = YES;
				CLANG_WARN_SUSPICIOUS_MOVE = YES;
				CLANG_WARN_UNREACHABLE_CODE = YES;
				CLANG_WARN__DUPLICATE_METHOD_MATCH = YES;
				COPY_PHASE_STRIP = NO;
				CURRENT_PROJECT_VERSION = 1;
				DEBUG_INFORMATION_FORMAT = dwarf;
				ENABLE_STRICT_OBJC_MSGSEND = YES;
				ENABLE_TESTABILITY = YES;
				GCC_C_LANGUAGE_STANDARD = gnu99;
				GCC_DYNAMIC_NO_PIC = NO;
				GCC_NO_COMMON_BLOCKS = YES;
				GCC_OPTIMIZATION_LEVEL = 0;
				GCC_PREPROCESSOR_DEFINITIONS = (
					"DEBUG=1",
					"$(inherited)",
				);
				GCC_WARN_64_TO_32_BIT_CONVERSION = YES;
				GCC_WARN_ABOUT_RETURN_TYPE = YES_ERROR;
				GCC_WARN_UNDECLARED_SELECTOR = YES;
				GCC_WARN_UNINITIALIZED_AUTOS = YES_AGGRESSIVE;
				GCC_WARN_UNUSED_FUNCTION = YES;
				GCC_WARN_UNUSED_VARIABLE = YES;
				IPHONEOS_DEPLOYMENT_TARGET = 10.0;
				MACOSX_DEPLOYMENT_TARGET = 10.11;
				MTL_ENABLE_DEBUG_INFO = YES;
				ONLY_ACTIVE_ARCH = YES;
				SDKROOT = iphoneos;
				SWIFT_ACTIVE_COMPILATION_CONDITIONS = "DEBUG BUILDING_WITH_XCODE";
				SWIFT_OPTIMIZATION_LEVEL = "-Onone";
				SWIFT_VERSION = 4.2;
				SYSTEM_FRAMEWORK_SEARCH_PATHS = "";
				TARGETED_DEVICE_FAMILY = "1,2";
				USER_HEADER_SEARCH_PATHS = "";
				VERSIONING_SYSTEM = "apple-generic";
				VERSION_INFO_PREFIX = "";
			};
			name = Debug;
		};
		16210A4F1D3EC474004AEDF3 /* Release */ = {
			isa = XCBuildConfiguration;
			buildSettings = {
				ALWAYS_SEARCH_USER_PATHS = NO;
				CLANG_ANALYZER_NONNULL = YES;
				CLANG_CXX_LANGUAGE_STANDARD = "gnu++0x";
				CLANG_CXX_LIBRARY = "libc++";
				CLANG_ENABLE_CODE_COVERAGE = NO;
				CLANG_ENABLE_MODULES = YES;
				CLANG_ENABLE_OBJC_ARC = YES;
				CLANG_WARN_BLOCK_CAPTURE_AUTORELEASING = YES;
				CLANG_WARN_BOOL_CONVERSION = YES;
				CLANG_WARN_COMMA = YES;
				CLANG_WARN_CONSTANT_CONVERSION = YES;
				CLANG_WARN_DEPRECATED_OBJC_IMPLEMENTATIONS = YES;
				CLANG_WARN_DIRECT_OBJC_ISA_USAGE = YES_ERROR;
				CLANG_WARN_DOCUMENTATION_COMMENTS = YES;
				CLANG_WARN_EMPTY_BODY = YES;
				CLANG_WARN_ENUM_CONVERSION = YES;
				CLANG_WARN_INFINITE_RECURSION = YES;
				CLANG_WARN_INT_CONVERSION = YES;
				CLANG_WARN_NON_LITERAL_NULL_CONVERSION = YES;
				CLANG_WARN_OBJC_IMPLICIT_RETAIN_SELF = YES;
				CLANG_WARN_OBJC_LITERAL_CONVERSION = YES;
				CLANG_WARN_OBJC_ROOT_CLASS = YES_ERROR;
				CLANG_WARN_RANGE_LOOP_ANALYSIS = YES;
				CLANG_WARN_STRICT_PROTOTYPES = YES;
				CLANG_WARN_SUSPICIOUS_MOVE = YES;
				CLANG_WARN_UNREACHABLE_CODE = YES;
				CLANG_WARN__DUPLICATE_METHOD_MATCH = YES;
				COPY_PHASE_STRIP = NO;
				CURRENT_PROJECT_VERSION = 1;
				DEBUG_INFORMATION_FORMAT = "dwarf-with-dsym";
				ENABLE_NS_ASSERTIONS = NO;
				ENABLE_STRICT_OBJC_MSGSEND = YES;
				GCC_C_LANGUAGE_STANDARD = gnu99;
				GCC_NO_COMMON_BLOCKS = YES;
				GCC_WARN_64_TO_32_BIT_CONVERSION = YES;
				GCC_WARN_ABOUT_RETURN_TYPE = YES_ERROR;
				GCC_WARN_UNDECLARED_SELECTOR = YES;
				GCC_WARN_UNINITIALIZED_AUTOS = YES_AGGRESSIVE;
				GCC_WARN_UNUSED_FUNCTION = YES;
				GCC_WARN_UNUSED_VARIABLE = YES;
				IPHONEOS_DEPLOYMENT_TARGET = 10.0;
				MACOSX_DEPLOYMENT_TARGET = 10.11;
				MTL_ENABLE_DEBUG_INFO = NO;
				SDKROOT = iphoneos;
				SWIFT_ACTIVE_COMPILATION_CONDITIONS = BUILDING_WITH_XCODE;
				SWIFT_OPTIMIZATION_LEVEL = "-Owholemodule";
				SWIFT_VERSION = 4.2;
				SYSTEM_FRAMEWORK_SEARCH_PATHS = "";
				TARGETED_DEVICE_FAMILY = "1,2";
				USER_HEADER_SEARCH_PATHS = "";
				VALIDATE_PRODUCT = YES;
				VERSIONING_SYSTEM = "apple-generic";
				VERSION_INFO_PREFIX = "";
			};
			name = Release;
		};
		16210A511D3EC474004AEDF3 /* Debug */ = {
			isa = XCBuildConfiguration;
			buildSettings = {
				APPLICATION_EXTENSION_API_ONLY = YES;
				CLANG_ENABLE_MODULES = YES;
				CODE_SIGN_IDENTITY = "iPhone Developer";
				"CODE_SIGN_IDENTITY[sdk=iphoneos*]" = "";
				DEFINES_MODULE = YES;
				DYLIB_COMPATIBILITY_VERSION = 1;
				DYLIB_CURRENT_VERSION = 1;
				DYLIB_INSTALL_NAME_BASE = "@rpath";
				INFOPLIST_FILE = "Supporting Files/$(PRODUCT_NAME)-Info.plist";
				INSTALL_PATH = "$(LOCAL_LIBRARY_DIR)/Frameworks";
				IPHONEOS_DEPLOYMENT_TARGET = 8.0;
				LD_RUNPATH_SEARCH_PATHS = "$(inherited) @executable_path/Frameworks @loader_path/Frameworks";
				PRODUCT_BUNDLE_IDENTIFIER = ReactiveKit.Bond;
				PRODUCT_NAME = Bond;
				SKIP_INSTALL = YES;
				SWIFT_INCLUDE_PATHS = "\"${SRCROOT}/Sources/BNDProtocolProxyBase\"/**";
				SWIFT_OPTIMIZATION_LEVEL = "-Onone";
				SWIFT_SWIFT3_OBJC_INFERENCE = Default;
			};
			name = Debug;
		};
		16210A521D3EC474004AEDF3 /* Release */ = {
			isa = XCBuildConfiguration;
			buildSettings = {
				APPLICATION_EXTENSION_API_ONLY = YES;
				CLANG_ENABLE_MODULES = YES;
				CODE_SIGN_IDENTITY = "iPhone Developer";
				"CODE_SIGN_IDENTITY[sdk=iphoneos*]" = "";
				DEFINES_MODULE = YES;
				DYLIB_COMPATIBILITY_VERSION = 1;
				DYLIB_CURRENT_VERSION = 1;
				DYLIB_INSTALL_NAME_BASE = "@rpath";
				INFOPLIST_FILE = "Supporting Files/$(PRODUCT_NAME)-Info.plist";
				INSTALL_PATH = "$(LOCAL_LIBRARY_DIR)/Frameworks";
				IPHONEOS_DEPLOYMENT_TARGET = 8.0;
				LD_RUNPATH_SEARCH_PATHS = "$(inherited) @executable_path/Frameworks @loader_path/Frameworks";
				PRODUCT_BUNDLE_IDENTIFIER = ReactiveKit.Bond;
				PRODUCT_NAME = Bond;
				SKIP_INSTALL = YES;
				SWIFT_INCLUDE_PATHS = "\"${SRCROOT}/Sources/BNDProtocolProxyBase\"/**";
				SWIFT_SWIFT3_OBJC_INFERENCE = Default;
			};
			name = Release;
		};
		16210A541D3EC474004AEDF3 /* Debug */ = {
			isa = XCBuildConfiguration;
			buildSettings = {
				ALWAYS_EMBED_SWIFT_STANDARD_LIBRARIES = YES;
				INFOPLIST_FILE = "Supporting Files/$(PRODUCT_NAME)-Info.plist";
				LD_RUNPATH_SEARCH_PATHS = "$(inherited) @executable_path/Frameworks @loader_path/Frameworks";
				PRODUCT_BUNDLE_IDENTIFIER = "Swift-Bond.BondTests";
				PRODUCT_NAME = "$(TARGET_NAME)";
				SWIFT_SWIFT3_OBJC_INFERENCE = Default;
				TEST_HOST = "$(BUILT_PRODUCTS_DIR)/Bond-App.app/Bond-App";
			};
			name = Debug;
		};
		16210A551D3EC474004AEDF3 /* Release */ = {
			isa = XCBuildConfiguration;
			buildSettings = {
				ALWAYS_EMBED_SWIFT_STANDARD_LIBRARIES = YES;
				INFOPLIST_FILE = "Supporting Files/$(PRODUCT_NAME)-Info.plist";
				LD_RUNPATH_SEARCH_PATHS = "$(inherited) @executable_path/Frameworks @loader_path/Frameworks";
				PRODUCT_BUNDLE_IDENTIFIER = "Swift-Bond.BondTests";
				PRODUCT_NAME = "$(TARGET_NAME)";
				SWIFT_SWIFT3_OBJC_INFERENCE = Default;
				TEST_HOST = "$(BUILT_PRODUCTS_DIR)/Bond-App.app/Bond-App";
			};
			name = Release;
		};
		16887E471D744ABB00EDA099 /* Debug */ = {
			isa = XCBuildConfiguration;
			buildSettings = {
				ASSETCATALOG_COMPILER_APPICON_NAME = AppIcon;
				CLANG_ENABLE_MODULES = YES;
				CLANG_WARN_SUSPICIOUS_MOVES = YES;
				CODE_SIGN_IDENTITY = "iPhone Developer";
				"CODE_SIGN_IDENTITY[sdk=iphoneos*]" = "";
				INFOPLIST_FILE = "Bond-App/Info.plist";
				LD_RUNPATH_SEARCH_PATHS = "$(inherited) @executable_path/Frameworks";
				PRODUCT_BUNDLE_IDENTIFIER = "Bond.Bond-App";
				PRODUCT_NAME = "$(TARGET_NAME)";
				SWIFT_OPTIMIZATION_LEVEL = "-Onone";
				SWIFT_SWIFT3_OBJC_INFERENCE = Default;
			};
			name = Debug;
		};
		16887E481D744ABB00EDA099 /* Release */ = {
			isa = XCBuildConfiguration;
			buildSettings = {
				ASSETCATALOG_COMPILER_APPICON_NAME = AppIcon;
				CLANG_ENABLE_MODULES = YES;
				CLANG_WARN_SUSPICIOUS_MOVES = YES;
				CODE_SIGN_IDENTITY = "iPhone Developer";
				"CODE_SIGN_IDENTITY[sdk=iphoneos*]" = "";
				INFOPLIST_FILE = "Bond-App/Info.plist";
				LD_RUNPATH_SEARCH_PATHS = "$(inherited) @executable_path/Frameworks";
				PRODUCT_BUNDLE_IDENTIFIER = "Bond.Bond-App";
				PRODUCT_NAME = "$(TARGET_NAME)";
				SWIFT_SWIFT3_OBJC_INFERENCE = Default;
			};
			name = Release;
		};
		16D30EB41D6591D300C2435D /* Debug */ = {
			isa = XCBuildConfiguration;
			buildSettings = {
				APPLICATION_EXTENSION_API_ONLY = YES;
				CLANG_ENABLE_MODULES = YES;
				CLANG_WARN_INFINITE_RECURSION = YES;
				CLANG_WARN_SUSPICIOUS_MOVES = YES;
				CODE_SIGN_IDENTITY = "";
				COMBINE_HIDPI_IMAGES = YES;
				DEFINES_MODULE = YES;
				DYLIB_COMPATIBILITY_VERSION = 1;
				DYLIB_CURRENT_VERSION = 1;
				DYLIB_INSTALL_NAME_BASE = "@rpath";
				FRAMEWORK_VERSION = A;
				INFOPLIST_FILE = "Supporting Files/$(PRODUCT_NAME)-Info.plist";
				INSTALL_PATH = "$(LOCAL_LIBRARY_DIR)/Frameworks";
				LD_RUNPATH_SEARCH_PATHS = "$(inherited) @executable_path/../Frameworks @loader_path/Frameworks";
				MACOSX_DEPLOYMENT_TARGET = 10.11;
				PRODUCT_BUNDLE_IDENTIFIER = ReactiveKit.Bond;
				PRODUCT_NAME = Bond;
				SDKROOT = macosx;
				SKIP_INSTALL = YES;
				SWIFT_INCLUDE_PATHS = "\"${SRCROOT}/Sources/BNDProtocolProxyBase\"/**";
				SWIFT_OPTIMIZATION_LEVEL = "-Onone";
			};
			name = Debug;
		};
		16D30EB51D6591D300C2435D /* Release */ = {
			isa = XCBuildConfiguration;
			buildSettings = {
				APPLICATION_EXTENSION_API_ONLY = YES;
				CLANG_ENABLE_MODULES = YES;
				CLANG_WARN_INFINITE_RECURSION = YES;
				CLANG_WARN_SUSPICIOUS_MOVES = YES;
				CODE_SIGN_IDENTITY = "";
				COMBINE_HIDPI_IMAGES = YES;
				DEFINES_MODULE = YES;
				DYLIB_COMPATIBILITY_VERSION = 1;
				DYLIB_CURRENT_VERSION = 1;
				DYLIB_INSTALL_NAME_BASE = "@rpath";
				FRAMEWORK_VERSION = A;
				INFOPLIST_FILE = "Supporting Files/$(PRODUCT_NAME)-Info.plist";
				INSTALL_PATH = "$(LOCAL_LIBRARY_DIR)/Frameworks";
				LD_RUNPATH_SEARCH_PATHS = "$(inherited) @executable_path/../Frameworks @loader_path/Frameworks";
				MACOSX_DEPLOYMENT_TARGET = 10.11;
				PRODUCT_BUNDLE_IDENTIFIER = ReactiveKit.Bond;
				PRODUCT_NAME = Bond;
				SDKROOT = macosx;
				SKIP_INSTALL = YES;
				SWIFT_INCLUDE_PATHS = "\"${SRCROOT}/Sources/BNDProtocolProxyBase\"/**";
			};
			name = Release;
		};
		16D30EDC1D65D11900C2435D /* Debug */ = {
			isa = XCBuildConfiguration;
			buildSettings = {
				APPLICATION_EXTENSION_API_ONLY = YES;
				CLANG_ENABLE_MODULES = YES;
				CLANG_WARN_INFINITE_RECURSION = YES;
				CLANG_WARN_SUSPICIOUS_MOVES = YES;
				CODE_SIGN_IDENTITY = "";
				DEFINES_MODULE = YES;
				DYLIB_COMPATIBILITY_VERSION = 1;
				DYLIB_CURRENT_VERSION = 1;
				DYLIB_INSTALL_NAME_BASE = "@rpath";
				INFOPLIST_FILE = "Supporting Files/$(PRODUCT_NAME)-Info.plist";
				INSTALL_PATH = "$(LOCAL_LIBRARY_DIR)/Frameworks";
				LD_RUNPATH_SEARCH_PATHS = "$(inherited) @executable_path/Frameworks @loader_path/Frameworks";
				PRODUCT_BUNDLE_IDENTIFIER = ReactiveKit.Bond;
				PRODUCT_NAME = Bond;
				SDKROOT = appletvos;
				SKIP_INSTALL = YES;
				SWIFT_INCLUDE_PATHS = "\"${SRCROOT}/Sources/BNDProtocolProxyBase\"/**";
				SWIFT_OPTIMIZATION_LEVEL = "-Onone";
				TARGETED_DEVICE_FAMILY = 3;
				TVOS_DEPLOYMENT_TARGET = 9.0;
			};
			name = Debug;
		};
		16D30EDD1D65D11900C2435D /* Release */ = {
			isa = XCBuildConfiguration;
			buildSettings = {
				APPLICATION_EXTENSION_API_ONLY = YES;
				CLANG_ENABLE_MODULES = YES;
				CLANG_WARN_INFINITE_RECURSION = YES;
				CLANG_WARN_SUSPICIOUS_MOVES = YES;
				CODE_SIGN_IDENTITY = "";
				DEFINES_MODULE = YES;
				DYLIB_COMPATIBILITY_VERSION = 1;
				DYLIB_CURRENT_VERSION = 1;
				DYLIB_INSTALL_NAME_BASE = "@rpath";
				INFOPLIST_FILE = "Supporting Files/$(PRODUCT_NAME)-Info.plist";
				INSTALL_PATH = "$(LOCAL_LIBRARY_DIR)/Frameworks";
				LD_RUNPATH_SEARCH_PATHS = "$(inherited) @executable_path/Frameworks @loader_path/Frameworks";
				PRODUCT_BUNDLE_IDENTIFIER = ReactiveKit.Bond;
				PRODUCT_NAME = Bond;
				SDKROOT = appletvos;
				SKIP_INSTALL = YES;
				SWIFT_INCLUDE_PATHS = "\"${SRCROOT}/Sources/BNDProtocolProxyBase\"/**";
				TARGETED_DEVICE_FAMILY = 3;
				TVOS_DEPLOYMENT_TARGET = 9.0;
			};
			name = Release;
		};
/* End XCBuildConfiguration section */

/* Begin XCConfigurationList section */
		16210A361D3EC474004AEDF3 /* Build configuration list for PBXProject "Bond" */ = {
			isa = XCConfigurationList;
			buildConfigurations = (
				16210A4E1D3EC474004AEDF3 /* Debug */,
				16210A4F1D3EC474004AEDF3 /* Release */,
			);
			defaultConfigurationIsVisible = 0;
			defaultConfigurationName = Release;
		};
		16210A501D3EC474004AEDF3 /* Build configuration list for PBXNativeTarget "Bond-iOS" */ = {
			isa = XCConfigurationList;
			buildConfigurations = (
				16210A511D3EC474004AEDF3 /* Debug */,
				16210A521D3EC474004AEDF3 /* Release */,
			);
			defaultConfigurationIsVisible = 0;
			defaultConfigurationName = Release;
		};
		16210A531D3EC474004AEDF3 /* Build configuration list for PBXNativeTarget "BondTests" */ = {
			isa = XCConfigurationList;
			buildConfigurations = (
				16210A541D3EC474004AEDF3 /* Debug */,
				16210A551D3EC474004AEDF3 /* Release */,
			);
			defaultConfigurationIsVisible = 0;
			defaultConfigurationName = Release;
		};
		16887E461D744ABB00EDA099 /* Build configuration list for PBXNativeTarget "Bond-App" */ = {
			isa = XCConfigurationList;
			buildConfigurations = (
				16887E471D744ABB00EDA099 /* Debug */,
				16887E481D744ABB00EDA099 /* Release */,
			);
			defaultConfigurationIsVisible = 0;
			defaultConfigurationName = Release;
		};
		16D30EB31D6591D300C2435D /* Build configuration list for PBXNativeTarget "Bond-macOS" */ = {
			isa = XCConfigurationList;
			buildConfigurations = (
				16D30EB41D6591D300C2435D /* Debug */,
				16D30EB51D6591D300C2435D /* Release */,
			);
			defaultConfigurationIsVisible = 0;
			defaultConfigurationName = Release;
		};
		16D30EDB1D65D11900C2435D /* Build configuration list for PBXNativeTarget "Bond-tvOS" */ = {
			isa = XCConfigurationList;
			buildConfigurations = (
				16D30EDC1D65D11900C2435D /* Debug */,
				16D30EDD1D65D11900C2435D /* Release */,
			);
			defaultConfigurationIsVisible = 0;
			defaultConfigurationName = Release;
		};
/* End XCConfigurationList section */
	};
	rootObject = 16210A331D3EC474004AEDF3 /* Project object */;
}<|MERGE_RESOLUTION|>--- conflicted
+++ resolved
@@ -362,13 +362,10 @@
 		16D30EAE1D6591D300C2435D /* Bond.framework */ = {isa = PBXFileReference; explicitFileType = wrapper.framework; includeInIndex = 0; path = Bond.framework; sourceTree = BUILT_PRODUCTS_DIR; };
 		16D30ED61D65D11900C2435D /* Bond.framework */ = {isa = PBXFileReference; explicitFileType = wrapper.framework; includeInIndex = 0; path = Bond.framework; sourceTree = BUILT_PRODUCTS_DIR; };
 		75CA9E9120678E600011E5BB /* UISearchBar.swift */ = {isa = PBXFileReference; lastKnownFileType = sourcecode.swift; path = UISearchBar.swift; sourceTree = "<group>"; };
-<<<<<<< HEAD
 		90677C10207EE44B00BC4505 /* TreeNodeProtocol.swift */ = {isa = PBXFileReference; lastKnownFileType = sourcecode.swift; path = TreeNodeProtocol.swift; sourceTree = "<group>"; };
 		90677C3C207F38AE00BC4505 /* NSOutlineView.swift */ = {isa = PBXFileReference; lastKnownFileType = sourcecode.swift; path = NSOutlineView.swift; sourceTree = "<group>"; };
 		90677C44207F391700BC4505 /* NSOutlineView+ObservableTree.swift */ = {isa = PBXFileReference; lastKnownFileType = sourcecode.swift; path = "NSOutlineView+ObservableTree.swift"; sourceTree = "<group>"; };
-=======
 		901E85A0214A125A00F03A80 /* NSGestureRecognizer.swift */ = {isa = PBXFileReference; lastKnownFileType = sourcecode.swift; path = NSGestureRecognizer.swift; sourceTree = "<group>"; };
->>>>>>> bb658dfe
 		90A3FAC21E0C8D8B0086A7F1 /* Differ.xcodeproj */ = {isa = PBXFileReference; lastKnownFileType = "wrapper.pb-project"; name = Differ.xcodeproj; path = Carthage/Checkouts/Differ/Differ.xcodeproj; sourceTree = "<group>"; };
 		90C04D021E8F0A97000077C8 /* Bond-Info.plist */ = {isa = PBXFileReference; lastKnownFileType = text.plist.xml; path = "Bond-Info.plist"; sourceTree = "<group>"; };
 		90C04D031E8F0A97000077C8 /* Bond.h */ = {isa = PBXFileReference; lastKnownFileType = sourcecode.c.h; path = Bond.h; sourceTree = "<group>"; };
