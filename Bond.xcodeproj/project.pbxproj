--- conflicted
+++ resolved
@@ -30,7 +30,6 @@
 		900BFC161ADFCC00002B4B6E /* NSStatusBarButtonTests.swift in Sources */ = {isa = PBXBuildFile; fileRef = 900BFC151ADFCC00002B4B6E /* NSStatusBarButtonTests.swift */; };
 		900BFC181ADFCCEE002B4B6E /* NSTextFieldTests.swift in Sources */ = {isa = PBXBuildFile; fileRef = 900BFC171ADFCCEE002B4B6E /* NSTextFieldTests.swift */; };
 		900BFC1A1ADFCD63002B4B6E /* NSTextViewTests.swift in Sources */ = {isa = PBXBuildFile; fileRef = 900BFC191ADFCD63002B4B6E /* NSTextViewTests.swift */; };
-<<<<<<< HEAD
 		B5616D751BD8A2230016CCB4 /* EventProducerType.swift in Sources */ = {isa = PBXBuildFile; fileRef = ECAD68C01B77BB1D00837A36 /* EventProducerType.swift */; };
 		B5616D761BD8A2230016CCB4 /* EventProducer.swift in Sources */ = {isa = PBXBuildFile; fileRef = EC0075B21B90D39500249C31 /* EventProducer.swift */; };
 		B5616D771BD8A2230016CCB4 /* Observable.swift in Sources */ = {isa = PBXBuildFile; fileRef = ECAD68BF1B77BB1D00837A36 /* Observable.swift */; };
@@ -67,10 +66,8 @@
 		B5616DC01BD8A39E0016CCB4 /* ViewController.swift in Sources */ = {isa = PBXBuildFile; fileRef = B5616DBF1BD8A39E0016CCB4 /* ViewController.swift */; };
 		B5616DC31BD8A39E0016CCB4 /* Main.storyboard in Resources */ = {isa = PBXBuildFile; fileRef = B5616DC11BD8A39E0016CCB4 /* Main.storyboard */; };
 		B5616DC51BD8A39E0016CCB4 /* Assets.xcassets in Resources */ = {isa = PBXBuildFile; fileRef = B5616DC41BD8A39E0016CCB4 /* Assets.xcassets */; };
-=======
 		CD2526901BDA63E7003CEACA /* UINavigationBar+Bond.swift in Sources */ = {isa = PBXBuildFile; fileRef = CD25268F1BDA63E7003CEACA /* UINavigationBar+Bond.swift */; settings = {ASSET_TAGS = (); }; };
 		CD2526921BDA641E003CEACA /* UINavigationBarTests.swift in Sources */ = {isa = PBXBuildFile; fileRef = CD2526911BDA641E003CEACA /* UINavigationBarTests.swift */; settings = {ASSET_TAGS = (); }; };
->>>>>>> 5fedd38e
 		DCA979741A83C3A200DD4A30 /* Bond.framework in Frameworks */ = {isa = PBXBuildFile; fileRef = DCA979691A83C3A100DD4A30 /* Bond.framework */; };
 		EA3E36B81B41702100559641 /* NSLayoutConstraintTests.swift in Sources */ = {isa = PBXBuildFile; fileRef = EA3E36B71B41702100559641 /* NSLayoutConstraintTests.swift */; };
 		EAD8B2DD1B41AF4300995CE9 /* NSLayoutConstraintTests.swift in Sources */ = {isa = PBXBuildFile; fileRef = EA3E36B71B41702100559641 /* NSLayoutConstraintTests.swift */; };
@@ -231,7 +228,6 @@
 		900BFC151ADFCC00002B4B6E /* NSStatusBarButtonTests.swift */ = {isa = PBXFileReference; fileEncoding = 4; lastKnownFileType = sourcecode.swift; path = NSStatusBarButtonTests.swift; sourceTree = "<group>"; };
 		900BFC171ADFCCEE002B4B6E /* NSTextFieldTests.swift */ = {isa = PBXFileReference; fileEncoding = 4; lastKnownFileType = sourcecode.swift; path = NSTextFieldTests.swift; sourceTree = "<group>"; };
 		900BFC191ADFCD63002B4B6E /* NSTextViewTests.swift */ = {isa = PBXFileReference; fileEncoding = 4; lastKnownFileType = sourcecode.swift; path = NSTextViewTests.swift; sourceTree = "<group>"; };
-<<<<<<< HEAD
 		B5616DBB1BD8A39E0016CCB4 /* tvOSAppForTesting.app */ = {isa = PBXFileReference; explicitFileType = wrapper.application; includeInIndex = 0; path = tvOSAppForTesting.app; sourceTree = BUILT_PRODUCTS_DIR; };
 		B5616DBD1BD8A39E0016CCB4 /* AppDelegate.swift */ = {isa = PBXFileReference; lastKnownFileType = sourcecode.swift; path = AppDelegate.swift; sourceTree = "<group>"; };
 		B5616DBF1BD8A39E0016CCB4 /* ViewController.swift */ = {isa = PBXFileReference; lastKnownFileType = sourcecode.swift; path = ViewController.swift; sourceTree = "<group>"; };
@@ -239,10 +235,8 @@
 		B5616DC41BD8A39E0016CCB4 /* Assets.xcassets */ = {isa = PBXFileReference; lastKnownFileType = folder.assetcatalog; path = Assets.xcassets; sourceTree = "<group>"; };
 		B5616DC61BD8A39E0016CCB4 /* Info.plist */ = {isa = PBXFileReference; lastKnownFileType = text.plist.xml; path = Info.plist; sourceTree = "<group>"; };
 		B56989C21BD8A00C00927A6B /* Bond.framework */ = {isa = PBXFileReference; explicitFileType = wrapper.framework; includeInIndex = 0; path = Bond.framework; sourceTree = BUILT_PRODUCTS_DIR; };
-=======
 		CD25268F1BDA63E7003CEACA /* UINavigationBar+Bond.swift */ = {isa = PBXFileReference; fileEncoding = 4; lastKnownFileType = sourcecode.swift; path = "UINavigationBar+Bond.swift"; sourceTree = "<group>"; };
 		CD2526911BDA641E003CEACA /* UINavigationBarTests.swift */ = {isa = PBXFileReference; fileEncoding = 4; lastKnownFileType = sourcecode.swift; path = UINavigationBarTests.swift; sourceTree = "<group>"; };
->>>>>>> 5fedd38e
 		DCA979691A83C3A100DD4A30 /* Bond.framework */ = {isa = PBXFileReference; explicitFileType = wrapper.framework; includeInIndex = 0; path = Bond.framework; sourceTree = BUILT_PRODUCTS_DIR; };
 		DCA979731A83C3A200DD4A30 /* BondOSXTests.xctest */ = {isa = PBXFileReference; explicitFileType = wrapper.cfbundle; includeInIndex = 0; path = BondOSXTests.xctest; sourceTree = BUILT_PRODUCTS_DIR; };
 		EA3E36B71B41702100559641 /* NSLayoutConstraintTests.swift */ = {isa = PBXFileReference; fileEncoding = 4; lastKnownFileType = sourcecode.swift; path = NSLayoutConstraintTests.swift; sourceTree = "<group>"; };
