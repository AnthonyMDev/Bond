# Bond, Swift Bond

[![Platform](https://img.shields.io/cocoapods/p/Bond.svg?style=flat)](http://cocoadocs.org/docsets/ReactiveKit/3.0.0-beta1/)
[![CI Status](https://travis-ci.org/SwiftBond/Bond.svg?branch=master)](https://travis-ci.org/SwiftBond/Bond)
[![Join Us on Gitter](https://img.shields.io/badge/GITTER-join%20chat-blue.svg)](https://gitter.im/ReactiveKit/General)
[![Twitter](https://img.shields.io/badge/twitter-@srdanrasic-red.svg?style=flat)](https://twitter.com/srdanrasic)

Bond is a Swift binding framework that takes binding concepts to a whole new level. It's simple, powerful, type-safe and multi-paradigm - just like Swift.

Bond is also a framework that bridges the gap between the reactive and imperative paradigms. You can use it as a standalone framework to simplify your state changes with bindings and reactive data sources, but you can also use it with ReactiveKit to complement your reactive data flows with bindings and reactive delegates and data sources.

Bond 5 in built on top of ReactiveKit framework. There is no special configuration, it just works!

**Note: This README describes Bond v5. For changes check out the [migration section](#migration)!**


## What can it do?

Let's say you would like to act on a text change event of a `UITextField`. Well, you could setup 'target-action' mechanism between your object and go through all that target-action selector registration pain, or you could simply use Bond and do this:

```swift
textField.bnd_text
  .observeNext { text in
    print(text)
  }
```

Now, instead of printing what the user has typed, you can _bind_ it to a `UILabel`:

```swift
textField.bnd_text
  .bind(to: label.bnd_text)
```

Because binding to a label text property is so common, you can even do:

```swift
textField.bnd_text
  .bind(to: label)
```

That one line establishes a binding between text field's text property and label's text property. In effect, whenever user makes a change to the text field, that change will be automatically propagated to the label.

More often than not, direct binding is not enough. Usually you need to transform input is some way, like prepending a greeting to a name. As Bond is backed by ReactiveKit it has full confidence in functional paradigm.

```swift
textField.bnd_text
  .map { "Hi " + $0 }
  .bind(to: label)
```

Whenever a change occurs in the text field, new value will be transformed by the closure and propagated to the label.

Notice how we've used `bnd_text` property of the UITextField. It's an observable representation of the `text` property provided by Bond framework. There are many other extensions like that one for various UIKit components. Just start typing _.bnd_ on any UIKit object and you'll get the list of available extensions.

For example, to observe button events do:

```swift
button.bnd_controlEvents(.touchUpInside)
  .observeNext { e in
    print("Button tapped.")
  }
```

Handling `touchUpInside` event is used so frequently that Bond comes with the extension just for that event:

```swift
button.bnd_tap
  .observe {
    print("Button tapped.")
  }  
```

You can use any ReactiveKit operator to transform or combine signals. Following snippet depicts how values of two text fields can be reduced to a boolean value and applied to button's enabled property.

```swift
combineLatest(emailField.bnd_text, passField.bnd_text) { email, pass in
    return email.length > 0 && pass.length > 0
  }
  .bind(to: button.bnd_enabled)
```

Whenever user types something into any of these text fields, expression will be evaluated and button state updated.

Bond's power is not, however, in coupling various UI components, but in the binding of a Model (or a ViewModel) to a View and vice-versa. It's great for MVVM paradigm. Here is how one could bind user's number of followers property of the model to the label.

```swift
viewModel.numberOfFollowers
  .map { "\($0)" }
  .bind(to: label)
```

Point here is not in the simplicity of a value assignment to the text property of a label, but in the creation of a binding which automatically updates label text property whenever number of followers change.

Bond also supports two way bindings. Here is an example of how you could keep username text field and username property of your view model in sync (whenever any of them change, other one will be updated too):

```swift
viewModel.username
  .bidirectionalBind(to: usernameTextField.bnd_text)
```

Bond is also great for observing various different events and asynchronous tasks. For example, you could observe a notification just like this:

```swift
NotificationCenter.default.bnd_notification("MyNotification")
  .observeNext { notification in
    print("Got \(notification)")
  }
  .disposeIn(bnd_bag)
```

Let me give you one last example. Say you have an array of repositories you would like to display in a collection view. For each repository you have a name and its owner's profile photo. Of course, photo is not immediately available as it has to be downloaded, but once you get it, you want it to appear in collection view's cell. Additionally, when user does 'pull down to refresh' and your array gets new repositories, you want those in collection view too.

So how do you proceed? Well, instead of implementing a data source object, observing photo downloads with KVO and manually updating the collection view with new items, with Bond you can do all that in just few lines:

```swift
repositories.bind(to: collectionView) { array, indexPath, collectionView in
  let cell = collectionView.dequeueReusableCell(withReuseIdentifier: "Cell", for: indexPath) as! RepositoryCell
  let repository = array[indexPath.item]

  repository.name
    .bindTo(cell.nameLabel)
    .disposeIn(cell.onReuseBag)

  repository.photo
    .bindTo(cell.avatarImageView)
    .disposeIn(cell.onReuseBag)

  return cell
}
```

Yes, that's right!


## Observable

Observable wraps mutable state into an object that enables observation of that state. Whenever the state changes, an observer can be notified.

To create the observable, just initialize it with the initial value.

```swift
let name = Observable("Jim")
```

> `nil` is valid value for observables that wrap optional type.

Observables are signals just like signals of `Signal` type from ReactiveKit framework. To learn more about signals, consult [ReactiveKit documentation](https://github.com/ReactiveKit/ReactiveKit). Observables can be transformed into another signals, observed and bound in the same manner as signals can be.

For example, you can register an observer with `observe` or `observeNext` methods.

```swift
name.observeNext { value in
  print("Hi \(value)!")
}
```

> When you register an observer, it will be immediately invoked with the current value of the observable so that snippet will print "Hi Jim!".

To change value of the observable afterwards, just set the `value` property.

```swift
name.value = "Jim Kirk" // Prints: Hi Jim Kirk!
```

Observables, like signals, can be bound to views:

```swift
name.bind(to: nameLabel)
```

> Observable is just a typealias for ReactiveKit `Property` type. You can use that name if it suits you better.

## Bindings

Binding is a connection between a Signal/Observable that produces events and a Bond that observers events and performs certain action (e.g. updates UI).

The producing side of bindings are signals that are defined in ReactiveKit framework on top of which Bond is built. To learn more about signals, consult [ReactiveKit documentation](https://github.com/ReactiveKit/ReactiveKit).

The consuming side of bindings is represented by the `Bond` type. It's a simple struct that performs an action on a given target whenever the bound signal fires an event.

```swift
public struct Bond<Target: Deallocatable, Element>: BindableProtocol {
  public init(target: Target, setter: @escaping (Target, Element) -> Void)
}
```

The only requirement is that the target must be "deallocatable", in other words that it provides a Signal of its own deallocation.

```swift
public protocol Deallocatable: class {
  var bnd_deallocated: Signal<Void, NoError> { get }
}
```

All NSObject subclasses conform to that protocol out of the box. Let's see how we could implement a Bond for text property of a label.

```swift
extension UILabel {
  var myTextBond: Bond<UILabel, String?> {
    return Bond(target: self) { label, text in
      label.text = text
    }
  }
}
```

That's it! To bind any string signal, just use `bind(to:)` method on that bond.

```swift
let name: Signal<String, NoError> = ...
name.bind(to: nameLabel.myTextBond)
```

> Bonds will automatically ensure that the target object is updated on the main thread (queue). That means that the signal can generate events on a background thread without you worrying how the UI will be updated - it will always happen on the main thread.

Note that you can bind only __non-failable__ signals, i.e. signals with `NoError` error type. Only those kind of signals are safe to represent the data that UI displays.


Bindings will automatically dispose themselves (i.e. cancel source signals) when the binding target gets deallocated. For example, if we do

```swift
blurredImage().bind(to: imageView)
```

then the image processing will be automatically cancelled when the image view gets deallocated. Isn't that cool!

## Reactive Delegates

Bond provides NSObject extensions that makes it easy to convert delegate pattern into signals.

First make an extension on your type, UITableView in the following example, that provides a reactive delegate proxy:

```swift
extension UITableView {
  public var rDelegate: ProtocolProxy {
    return protocolProxy(for: UITableViewDelegate.self, setter: NSSelectorFromString("setDelegate:"))
  }
}
```

You can then convert methods of that protocol into signals:

```swift
extension UITableView {
  var selectedRow: Signal<Int> {
    return rDelegate.signal(for: #selector(UITableViewDelegate.tableView(_:didSelectRowAtIndexPath:))) { (_: UITableView, indexPath: NSIndexPath) in indexPath.row }
  }
}
```

Method `signal(for:)` takes two parameters: a selector to convert to a signal and a mapping closure that maps selector method arguments into a signal.

Now you can do:

```swift
tableView.selectedRow.observeNext { row in
  print("Tapped row at index \(row).")
}.disposeIn(bnd_bag)
```

**Note:** Protocol proxy takes up delegate slot of the object so if you also need to implement delegate methods manually, don't set `tableView.delegate = x`, rather set `tableView.rDelegate.forwardTo = x`.

Protocol methods that return values are usually used to query data. Such methods can be set up to be fed from a property type. For example:

```swift
let numberOfItems = Property(12)

tableView.rDataSource.feed(
  property: numberOfItems,
  to: #selector(UITableViewDataSource.tableView(_:numberOfRowsInSection:)),
  map: { (value: Int, _: UITableView, _: Int) -> Int in value }
)
```

Method `feed` takes three parameters: a property to feed from, a selector, and a mapping closure that maps from the property value and selector method arguments to the selector method return value.

You should not set more that one feed property per selector.

Note that in the mapping closures of both `signal(for:)` and `feed` methods you must be explicit about argument and return types. Also, **you must use ObjC types as this is ObjC API**. For example, use `NSString` instead of `String`.


## Reactive Data Sources

Bond provides a way to make reactive data sources and allows such sources to be easily bound to table or collection views.

Any Signal that emits elements of the following type can be bound to a table or collection view

```swift
public struct DataSourceEvent<DataSource: DataSourceProtocol>: DataSourceEventProtocol {
  public let kind: DataSourceEventKind
  public let dataSource: DataSource
}
```

where the data source is any object conforming to `DataSource` protocol

```swift
public protocol DataSourceProtocol {
  func numberOfSections() -> Int
  func numberOfItems(inSection section: Int) -> Int
}
```

and kind is a case of the enumeration `DataSourceEventKind`:

```swift
public enum DataSourceEventKind {
  case reload

  case insertRows([IndexPath])
  case deleteRows([IndexPath])
  case reloadRows([IndexPath])
  case moveRow(IndexPath, IndexPath)

  case insertSections(IndexSet)
  case deleteSections(IndexSet)
  case reloadSections(IndexSet)
  case moveSection(Int, Int)

  case beginUpdates
  case endUpdates
}
```

If you have a signal that emits an array of elements, you can transform that signal into a signal that emits data source events using the operator `mapToDataSourceEvent` and bind it to a table view.

```swift
let places = Signal1.just(["London", "Berlin", "Copenhagen"])

places.mapToDataSourceEvent().bind(to: tableView) { places, indexPath, tableView in
  let cell = tableView.dequeueCell(withIdentifier: "Cell", for: indexPath) as! PlaceCell
  cell.place = places[indexPath.row]
  return cell
}
```

Whenever the signal emits new array, it will be mapped to a `.reload` event and cause the table view to update. To get fine-grained changes, you should use better data source.

### ObservableArray / MutableObservableArray

When working with arrays, it's usually not enough to know only that the array has changed, but how exactly did it change. New elements could have been inserted into the array and old ones deleted or updated. Bond provides mechanisms for observing such fine-grained changes.

Creating a Signal/Observable/Property of arrays enables observation of the change of the array as whole, but to observe fine-grained changes Bond provides you with the `ObservableArray` type. Just like the Observable, it is a type conforming to SignalProtocol, but instead of sending events that match the wrapped value type, it sends events of the `ObservableArrayChange` type that actually conforms to `DataSourceEventProtocol`. Such event contains both the array itself (the data source) and the change that was just applied to the array (like element insertion or deletion).

To create observable array, just initialize it with the initial array.

```swift
let names = MutableObservableArray(["Steve", "Tim"])
```

When observing observable array, events you receive will contain detailed description of changes that happened.

```swift
names.observeNext { e in
  print("array: \(e.source), change: \(e.change)")
}
```

You work with the observable array like you'd work with the array it encapsulates.

```swift
names.append("John") // prints: array ["Steve", "Tim", "John"], change: .inserts([2])
names.removeLast()   // prints: array ["Steve", "Tim"], change: .deletes([2])
names[1] = "Mark"    // prints: array ["Steve", "Mark"], change: .updates([1])
```

That enables us to build powerful UI bindings. Observable array can be bound to `UITableView` or `UICollectionView`. Just provide a closure that creates cells to the `bind(to:)` method.

```swift
let posts: ObservableArray <[Post]> = ...

posts.bind(to: tableView) { posts, indexPath, tableView in
  let cell = tableView.dequeueCell(withIdentifier: "PostCell", for: indexPath) as! PostCell
  cell.post = posts[indexPath.row]
  return cell
}
```

Subsequent changes done to the `posts` array will then be automatically reflected in the table view.

#### Array diff

When you need to replace an array with another array, but need an event that contains fine-grained changes (for example to update table/collection view with nice animations), you can use method `replace(with:performDiff:)`. Let's say you have

```swift
let numbers: MutableObservableArray([1, 2, 3])
```

and you do

```swift
numbers.replace(with: [0, 1, 3, 4], performDiff: true)
```

then the row at index path 1 would be deleted and new rows would be inserted at index paths 0 and 3. The view would automatically animate only the changes from the *merge*. Helpful, isn't it.

### Observable2DArray / MutableObservable2DArray

Array is often not enough. Usually our data is grouped into sections. To enable such use case, Bond provides two-dimensional arrays that can be observed and bound to table or collection views. 

Let's explain this type by example. First we'll need some sections. A section represents a group of items. Those items, i.e. section can have a metadata associated with it. In iOS it's useful to display section header and footer titles to the user so let's define that as our metadata:

```swift
typealias SectionMetadata = (header: String, footer: String)
```
> If you need only, for example, header title, then you don't need to define separate type. Just use `String` instead of `SectionMetadata` in examples that follow.

Now that we have defined our metadata type, we can create a section:

```swift
let cities = Observable2DArraySection<SectionMetadata, String>(
  metadata: (header: "Cities", footer: "That's it"),
  items: ["Paris", "Berlin"]
)
```

Section is defined with `Observable2DArraySection` type. It's generic over its metadata type and type of the items it can contain. To create a section we passed section metadata and section items.

We can now create an observable 2D array. Let's create mutable variant so we can later modify it.

```swift
let array = MutableObservable2DArray([cities])
```

You just pass it an array of sections. Such array can be bound to a table or collection view. You can bind it the same way as you would bind `ObservableArray`. However, if you want to display header and/or footer titles, you'll need to define `TableViewBond` object.

```swift
struct MyBond: TableViewBond {

  func cellForRow(at indexPath: IndexPath, tableView: UITableView, dataSource: Observable2DArray<SectionMetadata, String>) -> UITableViewCell {
    let cell = tableView.dequeueReusableCell(withIdentifier: "Cell", for: indexPath)
    cell.textLabel?.text = array[indexPath]
    return cell
  }

  func titleForHeader(in section: Int, dataSource: Observable2DArray<SectionMetadata, String>) -> String? {
    return dataSource[section].metadata.header
  }

  func titleForFooter(in section: Int, dataSource: Observable2DArray<SectionMetadata, String>) -> String? {
    return dataSource[section].metadata.footer
  }
}
```

Only the method `cellForRow:at:tableView:` is required. Other two are optional and are used when we want to show header and/or footer titles. 

Method `cellForRow:at:tableView:` describes how cells are instantiated (dequeued) and filled with data. Method `titleForHeader/Footer` just reads section metadata from the data source object and returns it. 

> If you don't need to display header and/or footer titles, you don't need to create `TableViewBond` type. Just bind `Observable2DArray` as you would bind `ObservableArray` as described in the previous section of this document.

Now that we have a table view bond type, you can bind our array to the table view:

```swift
array.bind(to: tableView, using: MyBond())
```

We just pass it an instance of table view bond type.

And that's it. If you run that code you'll see a table view with one section that has header and footer and two items.

If you now modify the array like

```swift
array.appendItem("Copenhagen", toSection: 0)
```

the new item will automatically be inserted and animated into the table view.

You can also, for example; add another section:

```swift
let countries = Observable2DArraySection<SectionMetadata, String>(metadata: ("Countries", "No more..."), items: ["France", "Croatia"])
array.appendSection(countries)
```

There are many other methods. Just look at the code reference or source.

## Requirements

* iOS 8.0+ / macOS 10.9+ / tvOS 9.0+
* Xcode 8

## Communication

* If you'd like to ask a general question, use Stack Overflow.
* If you'd like to ask a quick question or chat about the project, try [Gitter](https://gitter.im/ReactiveKit/General).
* If you found a bug, open an issue.
* If you have a feature request, open an issue.
* If you want to contribute, submit a pull request (include unit tests).

## Installation

### Carthage

1. Add the following to your *Cartfile*:
  <br> `github "SwiftBond/Bond" ~> 5.0`
2. Run `carthage update`
3. Add the framework as described in [Carthage Readme](https://github.com/Carthage/Carthage#adding-frameworks-to-an-application)

### CocoaPods

1. Add the following to your *Podfile*:
<<<<<<< HEAD
  <br> `pod 'Bond', '~> 5.0'`
=======
  <br> `pod 'Bond', '~> 5.0.0-beta10'`
>>>>>>> ccbe0c1d
2. Run `pod install`.

## <a name="migration"></a>Migration

### Migration from v4.x to v5.0

There are some big changes in Bond v5! Bond is now backed by ReactiveKit framework. All reactive types have been moved down to ReactiveKit. Bond builds its infrastructure on top of ReactiveKit types, primarily on top of `Signal` that serves the purpose of `EventProducer`.

Bindings have been improved and simplified. It gives them better performances and additional uses. ObservableArray has been reimplemented and significantly simplified and optimised. New features are introduced: reactive delegates and reactive data sources.

What that means for you? Well, nothing has changed conceptually so your migration should be easy. Following is a list of changes:

* `EventProducer` is removed. Use Signal from ReactiveKit for reactive programming.
* Operator `deliverOn` is renamed to `observeOn`.
* Method `bindTo` is renamed to `bind(to:)`.
* Method `observe` is renamed to `observeNext`.
* `ObservableArray` is reimplemented. Mapping and filtering it is not supported any more.
* `ObservableArray` is now immutable. Use `MutableObservableArray` instead.
* Table view and collection view binding closure now has the data source as first argument and the index path as second argument.
* KVO can now be established using the method `dynamic(keyPath:ofType:)` on any NSObject subclass.
* `Queue` is removed. Use `DispatchQueue` instead.



## License

The MIT License (MIT)

Copyright (c) 2015-2016 Srdan Rasic (@srdanrasic)

Permission is hereby granted, free of charge, to any person obtaining a copy
of this software and associated documentation files (the "Software"), to deal
in the Software without restriction, including without limitation the rights
to use, copy, modify, merge, publish, distribute, sublicense, and/or sell
copies of the Software, and to permit persons to whom the Software is
furnished to do so, subject to the following conditions:

The above copyright notice and this permission notice shall be included in
all copies or substantial portions of the Software.

THE SOFTWARE IS PROVIDED "AS IS", WITHOUT WARRANTY OF ANY KIND, EXPRESS OR
IMPLIED, INCLUDING BUT NOT LIMITED TO THE WARRANTIES OF MERCHANTABILITY,
FITNESS FOR A PARTICULAR PURPOSE AND NONINFRINGEMENT. IN NO EVENT SHALL THE
AUTHORS OR COPYRIGHT HOLDERS BE LIABLE FOR ANY CLAIM, DAMAGES OR OTHER
LIABILITY, WHETHER IN AN ACTION OF CONTRACT, TORT OR OTHERWISE, ARISING FROM,
OUT OF OR IN CONNECTION WITH THE SOFTWARE OR THE USE OR OTHER DEALINGS IN
THE SOFTWARE.<|MERGE_RESOLUTION|>--- conflicted
+++ resolved
@@ -397,7 +397,7 @@
 
 ### Observable2DArray / MutableObservable2DArray
 
-Array is often not enough. Usually our data is grouped into sections. To enable such use case, Bond provides two-dimensional arrays that can be observed and bound to table or collection views. 
+Array is often not enough. Usually our data is grouped into sections. To enable such use case, Bond provides two-dimensional arrays that can be observed and bound to table or collection views.
 
 Let's explain this type by example. First we'll need some sections. A section represents a group of items. Those items, i.e. section can have a metadata associated with it. In iOS it's useful to display section header and footer titles to the user so let's define that as our metadata:
 
@@ -444,9 +444,9 @@
 }
 ```
 
-Only the method `cellForRow:at:tableView:` is required. Other two are optional and are used when we want to show header and/or footer titles. 
-
-Method `cellForRow:at:tableView:` describes how cells are instantiated (dequeued) and filled with data. Method `titleForHeader/Footer` just reads section metadata from the data source object and returns it. 
+Only the method `cellForRow:at:tableView:` is required. Other two are optional and are used when we want to show header and/or footer titles.
+
+Method `cellForRow:at:tableView:` describes how cells are instantiated (dequeued) and filled with data. Method `titleForHeader/Footer` just reads section metadata from the data source object and returns it.
 
 > If you don't need to display header and/or footer titles, you don't need to create `TableViewBond` type. Just bind `Observable2DArray` as you would bind `ObservableArray` as described in the previous section of this document.
 
@@ -502,11 +502,7 @@
 ### CocoaPods
 
 1. Add the following to your *Podfile*:
-<<<<<<< HEAD
   <br> `pod 'Bond', '~> 5.0'`
-=======
-  <br> `pod 'Bond', '~> 5.0.0-beta10'`
->>>>>>> ccbe0c1d
 2. Run `pod install`.
 
 ## <a name="migration"></a>Migration
