//
//  The MIT License (MIT)
//
//  Copyright (c) 2018 DeclarativeHub/Bond
//
//  Permission is hereby granted, free of charge, to any person obtaining a copy
//  of this software and associated documentation files (the "Software"), to deal
//  in the Software without restriction, including without limitation the rights
//  to use, copy, modify, merge, publish, distribute, sublicense, and/or sell
//  copies of the Software, and to permit persons to whom the Software is
//  furnished to do so, subject to the following conditions:
//
//  The above copyright notice and this permission notice shall be included in
//  all copies or substantial portions of the Software.
//
//  THE SOFTWARE IS PROVIDED "AS IS", WITHOUT WARRANTY OF ANY KIND, EXPRESS OR
//  IMPLIED, INCLUDING BUT NOT LIMITED TO THE WARRANTIES OF MERCHANTABILITY,
//  FITNESS FOR A PARTICULAR PURPOSE AND NONINFRINGEMENT. IN NO EVENT SHALL THE
//  AUTHORS OR COPYRIGHT HOLDERS BE LIABLE FOR ANY CLAIM, DAMAGES OR OTHER
//  LIABILITY, WHETHER IN AN ACTION OF CONTRACT, TORT OR OTHERWISE, ARISING FROM,
//  OUT OF OR IN CONNECTION WITH THE SOFTWARE OR THE USE OR OTHER DEALINGS IN
//  THE SOFTWARE.
//

import Foundation

extension OrderedCollectionDiff where Index == IndexPath {

    private struct Edit<Element> {

        var deletionIndex: IndexPath?
        var insertionIndex: IndexPath?
        var element: Element?

        var asOperation: OrderedCollectionOperation<Element, Index> {
            if let from = deletionIndex, let to = insertionIndex {
                return .move(from: from, to: to)
            } else if let deletionIndex = deletionIndex {
                return .delete(at: deletionIndex)
            } else if let insertionIndex = insertionIndex, let element = element {
                return .insert(element, at: insertionIndex)
            } else {
                fatalError()
            }
        }
    }

    public func generatePatch<C: TreeProtocol>(to collection: C) -> [OrderedCollectionOperation<C.Children.Element, IndexPath>] {

        let inserts = self.inserts.map { Edit<C.Children.Element>(deletionIndex: nil, insertionIndex: $0, element: collection[childAt: $0]) }
        let deletes = self.deletes.map { Edit<C.Children.Element>(deletionIndex: $0, insertionIndex: nil, element: nil) }
        let moves = self.moves.map { Edit<C.Children.Element>(deletionIndex: $0.from, insertionIndex: $0.to, element: nil) }

        func makeInsertionTree(_ script: [Edit<C.Children.Element>]) -> TreeNode<Int> {
            func insert(_ edit: Edit<C.Children.Element>, value: Int, into tree: TreeNode<Int>) -> TreeNode<Int> {
                var tree = tree
                if let insertionIndex = edit.insertionIndex, let index = tree.children.firstIndex(where: { script[$0.value].insertionIndex?.isAncestor(of: insertionIndex) ?? false }) {
                    tree.children[index] = insert(edit, value: value, into: tree.children[index])
                } else {
                    var newNode = TreeNode(value)
                    for (index, node) in tree.children.enumerated().reversed() {
                        if let insertionIndex = script[node.value].insertionIndex, edit.insertionIndex?.isAncestor(of: insertionIndex) ?? false {
                            tree.children.remove(at: index)
                            newNode.children.append(node)
                        }
                    }
                    newNode.children = newNode.children.reversed()
                    tree.children.insert(newNode, isOrderedBefore: { script[$0.value].insertionIndex ?? [] < script[$1.value].insertionIndex ?? [] })
                }
                return tree
            }
            var tree = TreeNode(-1)
            for (index, edit) in script.enumerated() {
                tree = insert(edit, value: index, into: tree)
            }
            return tree
        }

        func makeDeletionTree(_ script: [Edit<C.Children.Element>]) -> TreeNode<Int> {
            func insert(_ edit: Edit<C.Children.Element>, value: Int, into tree: TreeNode<Int>) -> TreeNode<Int> {
                var tree = tree
                if let deletionIndex = edit.deletionIndex, let index = tree.children.firstIndex(where: { script[$0.value].deletionIndex?.isAncestor(of: deletionIndex) ?? false }) {
                    tree.children[index] = insert(edit, value: value, into: tree.children[index])
                } else {
                    var newNode = TreeNode(value)
                    for (index, node) in tree.children.enumerated().reversed() {
                        if let deletionIndex = script[node.value].deletionIndex, edit.deletionIndex?.isAncestor(of: deletionIndex) ?? false {
                            tree.children.remove(at: index)
                            newNode.children.append(node)
                        }
                    }
                    newNode.children = newNode.children.reversed()
                    tree.children.insert(newNode, isOrderedBefore: { script[$0.value].deletionIndex ?? [Int.max] < script[$1.value].deletionIndex ?? [Int.max] })
                }
                return tree
            }
            var tree = TreeNode(-1)
            for (index, edit) in script.enumerated() {
                tree = insert(edit, value: index, into: tree)
            }
            return tree
        }

        let deletesAndMoves = deletes + moves
        let deletionTree = makeDeletionTree(deletesAndMoves)
        var deletionScript = Array(deletionTree.dfsView.indices.dropFirst().map { deletesAndMoves[deletionTree[$0].value] }.reversed())
        var insertionSeedScript = deletionScript
        var moveCounter = 0
        for index in 0..<deletionScript.count {
            if deletionScript[index].deletionIndex != nil {
                deletionScript[index].deletionIndex![0] += moveCounter
                insertionSeedScript[index].deletionIndex = [moveCounter]
            }
            if deletionScript[index].insertionIndex != nil {
                deletionScript[index].insertionIndex = [moveCounter]
                moveCounter += 1
            }
        }

        let movesAndInserts = insertionSeedScript.filter { $0.insertionIndex != nil } + inserts
        let insertionTree = makeInsertionTree(movesAndInserts)
        var insertionScript = insertionTree.dfsView.indices.dropFirst().map { movesAndInserts[insertionTree[$0].value] }

        for index in 0..<insertionScript.count {

            for j in index+1..<insertionScript.count {
                if let deletionIndex = insertionScript[j].deletionIndex, let priorDeletionIndex = insertionScript[index].deletionIndex {
                    if deletionIndex.isAffectedByDeletionOrInsertion(at: priorDeletionIndex) {
                        insertionScript[j].deletionIndex = deletionIndex.shifted(by: -1, atLevelOf: priorDeletionIndex)
                    }
                }
            }

            if insertionScript[index].insertionIndex != nil {
                if insertionScript[index].deletionIndex != nil {
                    moveCounter -= 1
                }
                insertionScript[index].insertionIndex![0] += moveCounter
            }
        }

        let patch = (deletionScript + insertionScript).map { $0.asOperation }

        let updatesInFinalCollection: [Index] = self.updates.compactMap {
            return AnyOrderedCollectionOperation.simulate(patch: patch.map { $0.asAnyOrderedCollectionOperation }, on: $0)
        }

<<<<<<< HEAD
        let updates = zip(self.updates, updatesInFinalCollection).map { (pair) -> OrderedCollectionOperation<C.Children.Element, IndexPath> in
            return .update(at: pair.0, newElement: collection[childAt: pair.1!])
=======
        let zipped = zip(self.updates, updatesInFinalCollection)
        let updates = zipped.map { (pair) -> OrderedCollectionOperation<C.ChildNode, C.Index> in
            return .update(at: pair.0, newElement: collection[pair.1])
>>>>>>> 1a8772db
        }

        return updates + patch
    }
}<|MERGE_RESOLUTION|>--- conflicted
+++ resolved
@@ -145,14 +145,9 @@
             return AnyOrderedCollectionOperation.simulate(patch: patch.map { $0.asAnyOrderedCollectionOperation }, on: $0)
         }
 
-<<<<<<< HEAD
-        let updates = zip(self.updates, updatesInFinalCollection).map { (pair) -> OrderedCollectionOperation<C.Children.Element, IndexPath> in
-            return .update(at: pair.0, newElement: collection[childAt: pair.1!])
-=======
         let zipped = zip(self.updates, updatesInFinalCollection)
-        let updates = zipped.map { (pair) -> OrderedCollectionOperation<C.ChildNode, C.Index> in
-            return .update(at: pair.0, newElement: collection[pair.1])
->>>>>>> 1a8772db
+        let updates = zipped.map { (pair) -> OrderedCollectionOperation<C.Children.Element, IndexPath> in
+            return .update(at: pair.0, newElement: collection[childAt: pair.1])
         }
 
         return updates + patch
