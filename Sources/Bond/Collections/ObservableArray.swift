//
//  The MIT License (MIT)
//
//  Copyright (c) 2016 Srdan Rasic (@srdanrasic)
//
//  Permission is hereby granted, free of charge, to any person obtaining a copy
//  of this software and associated documentation files (the "Software"), to deal
//  in the Software without restriction, including without limitation the rights
//  to use, copy, modify, merge, publish, distribute, sublicense, and/or sell
//  copies of the Software, and to permit persons to whom the Software is
//  furnished to do so, subject to the following conditions:
//
//  The above copyright notice and this permission notice shall be included in
//  all copies or substantial portions of the Software.
//
//  THE SOFTWARE IS PROVIDED "AS IS", WITHOUT WARRANTY OF ANY KIND, EXPRESS OR
//  IMPLIED, INCLUDING BUT NOT LIMITED TO THE WARRANTIES OF MERCHANTABILITY,
//  FITNESS FOR A PARTICULAR PURPOSE AND NONINFRINGEMENT. IN NO EVENT SHALL THE
//  AUTHORS OR COPYRIGHT HOLDERS BE LIABLE FOR ANY CLAIM, DAMAGES OR OTHER
//  LIABILITY, WHETHER IN AN ACTION OF CONTRACT, TORT OR OTHERWISE, ARISING FROM,
//  OUT OF OR IN CONNECTION WITH THE SOFTWARE OR THE USE OR OTHER DEALINGS IN
//  THE SOFTWARE.
//

import Foundation
import Differ
import ReactiveKit

public enum ObservableArrayChange {
  case reset
  case inserts([Int])
  case deletes([Int])
  case updates([Int])
  case move(Int, Int)
  case beginBatchEditing
  case endBatchEditing
}

public protocol ObservableArrayEventProtocol {
  associatedtype Item
  var change: ObservableArrayChange { get }
  var source: ObservableArray<Item> { get }
}

public struct ObservableArrayEvent<Item>: ObservableArrayEventProtocol {
  public let change: ObservableArrayChange
  public let source: ObservableArray<Item>

  public init(change: ObservableArrayChange, source: ObservableArray<Item>) {
    self.change = change
    self.source = source
  }

  public init(change: ObservableArrayChange, source: [Item]) {
    self.change = change
    self.source = ObservableArray(source)
  }
}

public struct ObservableArrayPatchEvent<Item>: ObservableArrayEventProtocol {
  public let change: ObservableArrayChange
  public let source: ObservableArray<Item>

  public init(change: ObservableArrayChange, source: ObservableArray<Item>) {
    self.change = change
    self.source = source
  }

  public init(change: ObservableArrayChange, source: [Item]) {
    self.change = change
    self.source = ObservableArray(source)
  }
}

public class ObservableArray<Item>: SignalProtocol {
<<<<<<< HEAD

=======
  
>>>>>>> 749a8d4d
  public fileprivate(set) var array: [Item]
  fileprivate let subject = PublishSubject<ObservableArrayEvent<Item>, NoError>()
  fileprivate let lock = NSRecursiveLock(name: "com.reactivekit.bond.observablearray")

  public init(_ array: [Item] = []) {
    self.array = array
  }

  public func makeIterator() -> Array<Item>.Iterator {
    return array.makeIterator()
  }

  public var underestimatedCount: Int {
    return array.underestimatedCount
  }

  public var startIndex: Int {
    return array.startIndex
  }

  public var endIndex: Int {
    return array.endIndex
  }

  public func index(after i: Int) -> Int {
    return array.index(after: i)
  }

  public var isEmpty: Bool {
    return array.isEmpty
  }

  public var count: Int {
    return array.count
  }

  public subscript(index: Int) -> Item {
    get {
      return array[index]
    }
  }

  public func observe(with observer: @escaping (Event<ObservableArrayEvent<Item>, NoError>) -> Void) -> Disposable {
    observer(.next(ObservableArrayEvent(change: .reset, source: self)))
    return subject.observe(with: observer)
  }
}

extension ObservableArray: CustomDebugStringConvertible {

  public var debugDescription: String {
    return array.debugDescription
  }
}

extension ObservableArray: Deallocatable {

  public var deallocated: Signal<Void, NoError> {
    return subject.disposeBag.deallocated
  }
}

extension ObservableArray where Item: Equatable {

  public static func ==(lhs: ObservableArray<Item>, rhs: ObservableArray<Item>) -> Bool {
    return lhs.array == rhs.array
  }
}

public class MutableObservableArray<Item>: ObservableArray<Item> {

  /// Append `newElement` to the array.
  public func append(_ newElement: Item) {
    lock.lock(); defer { lock.unlock() }
    array.append(newElement)
    subject.next(ObservableArrayEvent(change: .inserts([array.count-1]), source: self))
  }

  /// Insert `newElement` at index `i`.
  public func insert(_ newElement: Item, at index: Int)  {
    lock.lock(); defer { lock.unlock() }
    array.insert(newElement, at: index)
    subject.next(ObservableArrayEvent(change: .inserts([index]), source: self))
  }

  /// Insert elements `newElements` at index `i`.
  public func insert(contentsOf newElements: [Item], at index: Int) {
    lock.lock(); defer { lock.unlock() }
    array.insert(contentsOf: newElements, at: index)
    subject.next(ObservableArrayEvent(change: .inserts(Array(index..<index+newElements.count)), source: self))
  }

  /// Move the element at index `i` to index `toIndex`.
  public func moveItem(from fromIndex: Int, to toIndex: Int) {
    lock.lock(); defer { lock.unlock() }
    let item = array.remove(at: fromIndex)
    array.insert(item, at: toIndex)
    subject.next(ObservableArrayEvent(change: .move(fromIndex, toIndex), source: self))
  }

  /// Remove and return the element at index i.
  @discardableResult
  public func remove(at index: Int) -> Item {
    lock.lock(); defer { lock.unlock() }
    let element = array.remove(at: index)
    subject.next(ObservableArrayEvent(change: .deletes([index]), source: self))
    return element
  }

  /// Remove an element from the end of the array in O(1).
  @discardableResult
  public func removeLast() -> Item {
    lock.lock(); defer { lock.unlock() }
    let element = array.removeLast()
    subject.next(ObservableArrayEvent(change: .deletes([array.count]), source: self))
    return element
  }

  /// Remove all elements from the array.
  public func removeAll() {
    lock.lock(); defer { lock.unlock() }
    let deletes = Array(0..<array.count)
    array.removeAll()
    subject.next(ObservableArrayEvent(change: .deletes(deletes), source: self))
  }

  public override subscript(index: Int) -> Item {
    get {
      return array[index]
    }
    set {
      lock.lock(); defer { lock.unlock() }
      array[index] = newValue
      subject.next(ObservableArrayEvent(change: .updates([index]), source: self))
    }
  }

  /// Perform batched updates on the array.
  public func batchUpdate(_ update: (MutableObservableArray<Item>) -> Void) {
    lock.lock(); defer { lock.unlock() }

    // use proxy to collect changes
    let proxy = MutableObservableArray(array)
    var patch: [ObservableArrayChange] = []
    let disposable = proxy.skip(first: 1).observeNext { event in
      patch.append(event.change)
    }
    update(proxy)
    disposable.dispose()

    // generate diff from changes
    let diff = generateDiff(from: patch)

    // if only reset, do not batch:
    if diff == [.reset] {
      array = proxy.array
      subject.next(ObservableArrayEvent(change: .reset, source: self))
    } else if diff.count > 0 {
      // ...otherwise batch:
      subject.next(ObservableArrayEvent(change: .beginBatchEditing, source: self))
      array = proxy.array
      diff.forEach { change in
        subject.next(ObservableArrayEvent(change: change, source: self))
      }
      subject.next(ObservableArrayEvent(change: .endBatchEditing, source: self))
    }
  }

  /// Change the underlying value withouth notifying the observers.
  public func silentUpdate(_ update: (inout [Item]) -> Void) {
    lock.lock(); defer { lock.unlock() }
    update(&array)
  }
}

extension MutableObservableArray: BindableProtocol {

  public func bind(signal: Signal<ObservableArrayEvent<Item>, NoError>) -> Disposable {
    return signal
      .take(until: deallocated)
      .observeNext { [weak self] event in
        guard let s = self else { return }
        s.array = event.source.array
        s.subject.next(ObservableArrayEvent(change: event.change, source: s))
      }
  }
}

// MARK: DataSourceProtocol conformation

extension ObservableArrayChange {

  public var asDataSourceEventKind: DataSourceEventKind {
    switch self {
    case .reset:
      return .reload
    case .inserts(let indices):
      return .insertItems(indices.map { IndexPath(item: $0, section: 0) })
    case .deletes(let indices):
      return .deleteItems(indices.map { IndexPath(item: $0, section: 0) })
    case .updates(let indices):
      return .reloadItems(indices.map { IndexPath(item: $0, section: 0) })
    case .move(let from, let to):
      return .moveItem(IndexPath(item: from, section: 0), IndexPath(item: to, section: 0))
    case .beginBatchEditing:
      return .beginUpdates
    case .endBatchEditing:
      return .endUpdates
    }
  }
}

extension ObservableArrayEvent: DataSourceEventProtocol {

  public typealias BatchKind = BatchKindDiff

  public var kind: DataSourceEventKind {
    return change.asDataSourceEventKind
  }

  public var dataSource: ObservableArray<Item> {
    return source
  }
}

extension ObservableArrayPatchEvent: DataSourceEventProtocol {

  public typealias BatchKind = BatchKindPatch

  public var kind: DataSourceEventKind {
    return change.asDataSourceEventKind
  }

  public var dataSource: ObservableArray<Item> {
    return source
  }
}

extension ObservableArray: QueryableDataSourceProtocol {

  public var numberOfSections: Int {
    return 1
  }

  public func numberOfItems(inSection section: Int) -> Int {
    return count
  }

  public func item(at index: Int) -> Item {
    return self[index]
  }
}

extension MutableObservableArray {

  public func replace(with array: [Item]) {
    lock.lock(); defer { lock.unlock() }
    self.array = array
    subject.next(ObservableArrayEvent(change: .reset, source: self))
  }
}

extension MutableObservableArray where Item: Equatable {

  public func replace(with array: [Item], performDiff: Bool) {
    if performDiff {
      lock.lock()

      let diff = self.array.extendedDiff(array)
      subject.next(ObservableArrayEvent(change: .beginBatchEditing, source: self))
      self.array = array

      for step in diff {
        switch step {
        case .insert(let index):
          subject.next(ObservableArrayEvent(change: .inserts([index]), source: self))

        case .delete(let index):
          subject.next(ObservableArrayEvent(change: .deletes([index]), source: self))

        case .move(let from, let to):
          subject.next(ObservableArrayEvent(change: .move(from, to), source: self))
        }
      }

      subject.next(ObservableArrayEvent(change: .endBatchEditing, source: self))
      lock.unlock()
    } else {
      replace(with: array)
    }
  }
}

public extension SignalProtocol where Element: ObservableArrayEventProtocol {

  public typealias Item = Element.Item

  /// Map underlying ObservableArray.
  /// Complexity of mapping on each event is O(n).
  public func map<U>(_ transform: @escaping (Item) -> U) -> Signal<ObservableArrayEvent<U>, Error> {
    return map { (event: Element) -> ObservableArrayEvent<U> in
      let mappedArray = ObservableArray(event.source.array.map(transform))
      return ObservableArrayEvent<U>(change: event.change, source: mappedArray)
    }
  }

  /// Laziliy map underlying ObservableArray.
  /// Complexity of mapping on each event (change) is O(1).
  public func lazyMap<U>(_ transform: @escaping (Item) -> U) -> Signal<ObservableArrayEvent<U>, Error> {
    return map { (event: Element) -> ObservableArrayEvent<U> in
      let mappedArray = ObservableArray(event.source.array.lazy.map(transform))
      return ObservableArrayEvent<U>(change: event.change, source: mappedArray)
    }
  }

  /// Filter underlying ObservableArrays.
  /// Complexity of filtering on each event is O(n).
  public func filter(_ isIncluded: @escaping (Item) -> Bool) -> Signal<ObservableArrayEvent<Item>, Error> {
    var isBatching = false
    var previousIndexMap: [Int: Int] = [:]
    return map { (event: Element) -> [ObservableArrayEvent<Item>] in
      let array = event.source.array
      var filtered: [Item] = []
      var indexMap: [Int: Int] = [:]

      filtered.reserveCapacity(array.count)

      var iterator = 0
      for (index, element) in array.enumerated() {
        if isIncluded(element) {
          filtered.append(element)
          indexMap[index] = iterator
          iterator += 1
        }
      }

      var changes: [ObservableArrayChange] = []
      switch event.change {
      case .inserts(let indices):
        let newIndices = indices.flatMap { indexMap[$0] }
        if newIndices.count > 0 {
          changes = [.inserts(newIndices)]
        }
      case .deletes(let indices):
        let newIndices = indices.flatMap { previousIndexMap[$0] }
        if newIndices.count > 0 {
          changes = [.deletes(newIndices)]
        }
      case .updates(let indices):
        var (updates, inserts, deletes) = ([Int](), [Int](), [Int]())
        for index in indices {
          if let mappedIndex = indexMap[index] {
            if let _ = previousIndexMap[index] {
              updates.append(mappedIndex)
            } else {
              inserts.append(mappedIndex)
            }
          } else if let mappedIndex = previousIndexMap[index] {
            deletes.append(mappedIndex)
          }
        }
        if deletes.count > 0 { changes.append(.deletes(deletes)) }
        if updates.count > 0 { changes.append(.updates(updates)) }
        if inserts.count > 0 { changes.append(.inserts(inserts)) }
      case .move(let previousIndex, let newIndex):
        if let previous = indexMap[previousIndex], let new = indexMap[newIndex] {
          changes = [.move(previous, new)]
        }
      case .reset:
        isBatching = false
        changes = [.reset]
      case .beginBatchEditing:
        isBatching = true
        changes = [.beginBatchEditing]
      case .endBatchEditing:
        isBatching = false
        changes = [.endBatchEditing]
      }

      if !isBatching {
        previousIndexMap = indexMap
      }

      if changes.count > 1 && !isBatching {
        changes.insert(.beginBatchEditing, at: 0)
        changes.append(.endBatchEditing)
      }

      let source = ObservableArray(filtered)
      return changes.map { ObservableArrayEvent(change: $0, source: source) }
    }._unwrap()
  }
}

extension SignalProtocol where Element: Collection, Element.Iterator.Element: Equatable {

  // Diff each emitted collection with the previously emitted one.
  // Returns a signal of ObservableArrayEvents that can be bound to a table or collection view.
  public func diff() -> Signal<ObservableArrayEvent<Element.Iterator.Element>, Error> {
    return Signal { observer in
      var previous: MutableObservableArray<Element.Iterator.Element>? = nil
      return self.observe { event in
        switch event {
        case .next(let element):
          let array = Array(element)
          if let previous = previous {
            let disposable = previous.skip(first: 1).observeNext { event in observer.next(event) }
            previous.replace(with: array, performDiff: true)
            disposable.dispose()
          } else {
            observer.next(ObservableArrayEvent(change: .reset, source: array))
          }
          previous = MutableObservableArray(array)
        case .failed(let error):
          observer.failed(error)
        case .completed:
          observer.completed()
        }
      }
    }
  }
}

fileprivate extension SignalProtocol where Element: Sequence {

  /// Unwrap sequence elements into signal elements.
  fileprivate func _unwrap() -> Signal<Element.Iterator.Element, Error> {
    return Signal { observer in
      return self.observe { event in
        switch event {
        case .next(let array):
          array.forEach { observer.next($0) }
        case .failed(let error):
          observer.failed(error)
        case .completed:
          observer.completed()
        }
      }
    }
  }
}

func generateDiff(from sequenceOfChanges: [ObservableArrayChange]) -> [ObservableArrayChange] {
  var diff = sequenceOfChanges.flatMap { $0.unwrap }

  for i in 0..<diff.count {
    for j in 0..<i {
      switch (diff[i], diff[j]) {

      // (deletes, *)
      case let (.deletes(l), .deletes(r)):
        guard let pivot = l.first else { break }
        guard let index = r.first else { break }
        if pivot >= index {
          diff[i] = .deletes([pivot+1])
        }
      case let (.deletes(l), .inserts(r)):
        guard let pivot = l.first else { break }
        guard let index = r.first else { break }
        if pivot < index {
          diff[j] = .inserts([index-1])
        } else if pivot == index {
          diff[j] = .inserts([])
          diff[i] = .deletes([])
        } else if pivot > index {
          diff[i] = .deletes([pivot-1])
        }
      case let (.deletes(l), .updates(r)):
        guard let pivot = l.first else { break }
        guard let index = r.first else { break }
        if pivot == index {
          diff[j] = .updates([])
        }
      case (let .deletes(l), let .move(from, to)):
        guard let pivot = l.first else { break }
        guard from != -1 else { break }
        var newTo = to
        if pivot == to {
          diff[j] = .inserts([])
          diff[i] = .deletes([from])
          break
        } else if pivot < to {
          newTo = to-1
          diff[j] = .move(from, newTo)
        }
        if pivot >= from && pivot < to {
          diff[i] = .deletes([pivot+1])
        }

      // (inserts, *)
      case (.inserts, .deletes):
        break
      case let (.inserts(l), .inserts(r)):
        guard let pivot = l.first else { break }
        guard let index = r.first else { break }
        if pivot <= index {
          diff[j] = .inserts([index+1])
        }
      case (.inserts, .updates):
        break
      case (let .inserts(l), let .move(from, to)):
        guard let pivot = l.first else { break }
        guard from != -1 else { break }
        if pivot <= to {
          diff[j] = .move(from, to+1)
        }

      // (updates, *)
      case let (.updates(l), .deletes(r)):
        guard let pivot = l.first else { break }
        guard let index = r.first else { break }
        if pivot >= index {
          diff[i] = .updates([pivot+1])
        }
      case let (.updates(l), .inserts(r)):
        guard let pivot = l.first else { break }
        guard let index = r.first else { break }
        if pivot == index {
          diff[i] = .updates([])
        }
      case let (.updates(l), .updates(r)):
        guard let pivot = l.first else { break }
        guard let index = r.first else { break }
        if pivot == index {
          diff[i] = .updates([])
        }
      case (let .updates(l), let .move(from, to)):
        guard var pivot = l.first else { break }
        guard from != -1 else { break }
        if pivot == from {
          // Updating item at moved indices not supported. Fallback to reset.
          return [.reset]
        }
        if pivot >= from {
          pivot += 1
        }
        if pivot >= to {
          pivot -= 1
        }
        if pivot == to {
          // Updating item at moved indices not supported. Fallback to reset.
          return [.reset]
        }

        diff[i] = .updates([pivot])

      case (.move, _):
        // Move operations in batchUpdate must be performed first. Fallback to reset.
        return [.reset]

      default:
        break
      }
    }
  }

  return diff.filter { change -> Bool in
    switch change {
    case .deletes(let indices):
      return !indices.isEmpty
    case .inserts(let indices):
      return !indices.isEmpty
    case .updates(let indices):
      return !indices.isEmpty
    case .move(let from, let to):
      return from != -1 && to != -1
    default:
      return true
    }
  }
}

fileprivate extension ObservableArrayChange {

  fileprivate var unwrap: [ObservableArrayChange] {

    func deletionsPatch(_ indices: [Int]) -> [Int] {
      var indices = indices
      for i in 0..<indices.count {
        let pivot = indices[i]
        for j in (i+1)..<indices.count {
          let index = indices[j]
          if index > pivot {
            indices[j] = index - 1
          }
        }
      }
      return indices
    }

    func insertionsPatch(_ indices: [Int]) -> [Int] {
      var indices = indices
      for i in 0..<indices.count {
        let pivot = indices[i]
        for j in 0..<i {
          let index = indices[j]
          if index > pivot {
            indices[j] = index - 1
          }
        }
      }
      return indices
    }

    switch self {
    case .inserts(let indices):
      return insertionsPatch(indices).map { .inserts([$0]) }
    case .deletes(let indices):
      return deletionsPatch(indices).map { .deletes([$0]) }
    case .updates(let indices):
      return indices.map { .updates([$0]) }
    default:
      return [self]
    }
  }
}

extension ObservableArrayChange: Equatable {

  public static func ==(lhs: ObservableArrayChange, rhs: ObservableArrayChange) -> Bool {
    switch (lhs, rhs) {
    case (.reset, .reset):
      return true
    case (.inserts(let lhs), .inserts(let rhs)):
      return lhs == rhs
    case (.deletes(let lhs), .deletes(let rhs)):
      return lhs == rhs
    case (.updates(let lhs), .updates(let rhs)):
      return lhs == rhs
    case (.move(let lhsFrom, let lhsTo), .move(let rhsFrom, let rhsTo)):
      return lhsFrom == rhsFrom && lhsTo == rhsTo
    case (.beginBatchEditing, .beginBatchEditing):
      return true
    case (.endBatchEditing, .endBatchEditing):
      return true
    default:
      return false
    }
  }
}

public extension SignalProtocol where Element: ObservableArrayEventProtocol {

  /// Converts diff events into patch events by transforming batch updates into resets (i.e. disabling batch updates).
  /// - If you wish to keep batch updated, make your array element type conforming to Equatable protocol and use
  ///             `patchingBatch` method instead.
  public func toPatchesByResettingBatch() -> Signal<ObservableArrayPatchEvent<Item>, Error> {

    var isBatching = false

    return Signal { observer in
      return self.observe { event in
        switch event {
        case .next(let observableArrayEvent):

          let source = observableArrayEvent.source
          switch observableArrayEvent.change {
          case .beginBatchEditing:
            isBatching = true
          case .endBatchEditing:
            isBatching = false
            observer.next(.init(change: .reset, source: source))
          default:
            if !isBatching {
              observer.next(.init(change: observableArrayEvent.change, source: source))
            }
          }

        case .failed(let error):
          observer.failed(error)

        case .completed:
          observer.completed()
        }
      }
    }
  }
}

public extension SignalProtocol where Element: ObservableArrayEventProtocol, Element.Item: Equatable {

  /// Converts diff events into patch events.
  public func toPatches() -> Signal<ObservableArrayPatchEvent<Item>, Error> {

    var isBatching = false
    var originalArray: [Item] = []

    return Signal { observer in
      return self.observe { event in
        switch event {
        case .next(let observableArrayEvent):

          let source = observableArrayEvent.source
          switch observableArrayEvent.change {
          case .beginBatchEditing:
            isBatching = true
            originalArray = source.array
            observer.next(.init(change: .beginBatchEditing, source: source))
          case .endBatchEditing:
            isBatching = false
            let array = observableArrayEvent.source.array
            let diff = originalArray.extendedDiff(array)
            let patch = diff.patch(from: originalArray, to: array)
            for step in patch {
              switch step {
              case .insertion(let index, _):
                observer.next(.init(change: .inserts([index]), source: source))
              case .deletion(let index):
                observer.next(.init(change: .deletes([index]), source: source))
              case .move(let from, let to):
                observer.next(.init(change: .move(from, to), source: source))
              }
            }
            observer.next(.init(change: .endBatchEditing, source: source))
          default:
            if !isBatching {
              observer.next(.init(change: observableArrayEvent.change, source: source))
            }
          }

        case .failed(let error):
          observer.failed(error)

        case .completed:
          observer.completed()
        }
      }
    }
  }
}<|MERGE_RESOLUTION|>--- conflicted
+++ resolved
@@ -73,11 +73,7 @@
 }
 
 public class ObservableArray<Item>: SignalProtocol {
-<<<<<<< HEAD
-
-=======
-  
->>>>>>> 749a8d4d
+
   public fileprivate(set) var array: [Item]
   fileprivate let subject = PublishSubject<ObservableArrayEvent<Item>, NoError>()
   fileprivate let lock = NSRecursiveLock(name: "com.reactivekit.bond.observablearray")
